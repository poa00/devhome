#
# This workflow will build and run all unit tests.
#

name: DevHome-CI
on:
  pull_request:
  push:
    branches: [ "main", "feature*" ]

jobs:
  build-and-test:
    strategy:
      matrix:
        configuration: [Release, Debug]
        platform: [x64, x86, arm64]
        os: [windows-latest]
        dotnet-version: ['8.0.x']
        exclude:
        - configuration: Debug
          platform: x64
        - configuration: Release
          platform: x86
        - configuration: Debug
          platform: arm64
    runs-on: ${{ matrix.os }}
    env:
      MSIX_VERSION: "0.1"
      SDK_VERSION: "0.1"
    steps:
    - uses: actions/checkout@v3
      with:
        clean: true

    - name: Setup .NET SDK ${{ matrix.dotnet-version }}
      uses: actions/setup-dotnet@v3
      with:
        dotnet-version: ${{ matrix.dotnet-version }}
      env:
        NUGET_AUTH_TOKEN: ${{ secrets.GPR_READ_TOKEN }}

    - name: Add MSBuild to PATH
      uses: microsoft/setup-msbuild@v1.1
      with:
        vs-version: '17.5'

    - name: Download nuget
      run: |
        mkdir ".\.nuget"
        Invoke-WebRequest "https://dist.nuget.org/win-x86-commandline/latest/nuget.exe" -OutFile ".\.nuget\nuget.exe"

    - name: Find VsDevCmd.bat
      run: |
        $VSDevCmd = & "${env:ProgramFiles(x86)}\Microsoft Visual Studio\Installer\vswhere" -latest -find Common7\tools\VSDevCmd.bat
        if (!$VSDevCmd) { exit 1 }
        echo "Using VSDevCmd: ${VSDevCmd}"
        Add-Content $env:GITHUB_ENV "VSDevCmd=$VSDevCmd"

    - name: Restore nuget packages
      run: |
        cmd /c "$env:VSDevCmd" "&" msbuild -t:restore /m /p:Configuration=Release,Platform=${{ matrix.platform }},RestorePackagesConfig=true extensionsdk\\DevHomeSDK.sln
        cmd /c "$env:VSDevCmd" "&" msbuild -t:restore /m /p:Configuration=Release,Platform=${{ matrix.platform }} DevHome.sln
        cmd /c ".\.nuget\nuget.exe restore"

    - name: Build_SDK
      run: cmd /c "$env:VSDevCmd" "&" msbuild /p:Configuration=Release,Platform=${{ matrix.platform }} extensionsdk\\DevHomeSDK.sln

    - name: Build_DevSetupAgent_x86
      if: ${{ matrix.platform != 'arm64' }}
      run: cmd /c "$env:VSDevCmd" "&" msbuild /p:Configuration=${{ matrix.configuration }},Platform=x86 HyperVExtension\\DevSetupAgent.sln

    - name: Compress_DevSetupAgent_x86
      if: ${{ matrix.platform != 'arm64' }}
      shell: pwsh
<<<<<<< HEAD
      run: Compress-Archive -Force -Path HyperVExtension\src\DevSetupAgent\bin\x86\${{ matrix.configuration }}\net8.0-windows10.0.22000.0\win-x86\* -DestinationPath "HyperVExtension\src\DevSetupAgent\bin\x86\${{ matrix.configuration }}\DevSetupAgent_x86.zip"
=======
      run: Compress-Archive -Force -Path HyperVExtension\src\DevSetupAgent\bin\x86\${{ matrix.configuration }}\net8.0-windows10.0.22621.0\win10-x86\* -DestinationPath "HyperVExtension\src\DevSetupAgent\bin\x86\${{ matrix.configuration }}\DevSetupAgent_x86.zip"
>>>>>>> efdffbc5

    - name: Build_DevSetupAgent_arm64
      if: ${{ matrix.platform == 'arm64' }}
      run: cmd /c "$env:VSDevCmd" "&" msbuild /p:Configuration=${{ matrix.configuration }},Platform=arm64 HyperVExtension\\DevSetupAgent.sln

    - name: Compress_DevSetupAgent_arm64
      if: ${{ matrix.platform == 'arm64' }}
      shell: pwsh
<<<<<<< HEAD
      run: Compress-Archive -Force -Path HyperVExtension\src\DevSetupAgent\bin\arm64\${{ matrix.configuration }}\net8.0-windows10.0.22000.0\win-arm64\* -DestinationPath "HyperVExtension\src\DevSetupAgent\bin\arm64\${{ matrix.configuration }}\DevSetupAgent_arm64.zip"
=======
      run: Compress-Archive -Force -Path HyperVExtension\src\DevSetupAgent\bin\arm64\${{ matrix.configuration }}\net8.0-windows10.0.22621.0\win10-arm64\* -DestinationPath "HyperVExtension\src\DevSetupAgent\bin\arm64\${{ matrix.configuration }}\DevSetupAgent_arm64.zip"
>>>>>>> efdffbc5

    - name: Build_DevHome
      run: cmd /c "$env:VSDevCmd" "&" msbuild /p:Configuration=${{ matrix.configuration }},Platform=${{ matrix.platform }} DevHome.sln

    - name: Find vstest.console.exe
      if: ${{ matrix.platform != 'arm64' }}
      run: |
        $VSDevTestCmd = & "${env:ProgramFiles(x86)}\Microsoft Visual Studio\Installer\vswhere" -latest -prerelease -products * -find Common7\IDE\Extensions\TestPlatform\vstest.console.exe
        if (!$VSDevTestCmd) { exit 1 }
        echo "Using VSDevTestCmd: ${VSDevTestCmd}"
        Add-Content $env:GITHUB_ENV "VSDevTestCmd=$VSDevTestCmd"

    - name: DevHome UnitTests
      if: ${{ matrix.platform != 'arm64' }}
      run: cmd /c "$env:VSDevTestCmd" /Platform:${{ matrix.platform }} test\\bin\\${{ matrix.platform }}\\${{ matrix.configuration }}\\net8.0-windows10.0.22621.0\\DevHome.Test.dll

    - name: Tools UnitTests
      if: ${{ matrix.platform != 'arm64' }}
      run: |
        foreach ($UnitTestPath in (Get-ChildItem "tools\\*\\*UnitTest\\bin\\${{ matrix.platform }}\\${{ matrix.configuration }}\\net8.0-windows10.0.22621.0\\*.UnitTest.dll")) {
          cmd /c "$env:VSDevTestCmd" /Platform:${{ matrix.platform }} $UnitTestPath.FullName
        }
<|MERGE_RESOLUTION|>--- conflicted
+++ resolved
@@ -1,114 +1,106 @@
-#
-# This workflow will build and run all unit tests.
-#
-
-name: DevHome-CI
-on:
-  pull_request:
-  push:
-    branches: [ "main", "feature*" ]
-
-jobs:
-  build-and-test:
-    strategy:
-      matrix:
-        configuration: [Release, Debug]
-        platform: [x64, x86, arm64]
-        os: [windows-latest]
-        dotnet-version: ['8.0.x']
-        exclude:
-        - configuration: Debug
-          platform: x64
-        - configuration: Release
-          platform: x86
-        - configuration: Debug
-          platform: arm64
-    runs-on: ${{ matrix.os }}
-    env:
-      MSIX_VERSION: "0.1"
-      SDK_VERSION: "0.1"
-    steps:
-    - uses: actions/checkout@v3
-      with:
-        clean: true
-
-    - name: Setup .NET SDK ${{ matrix.dotnet-version }}
-      uses: actions/setup-dotnet@v3
-      with:
-        dotnet-version: ${{ matrix.dotnet-version }}
-      env:
-        NUGET_AUTH_TOKEN: ${{ secrets.GPR_READ_TOKEN }}
-
-    - name: Add MSBuild to PATH
-      uses: microsoft/setup-msbuild@v1.1
-      with:
-        vs-version: '17.5'
-
-    - name: Download nuget
-      run: |
-        mkdir ".\.nuget"
-        Invoke-WebRequest "https://dist.nuget.org/win-x86-commandline/latest/nuget.exe" -OutFile ".\.nuget\nuget.exe"
-
-    - name: Find VsDevCmd.bat
-      run: |
-        $VSDevCmd = & "${env:ProgramFiles(x86)}\Microsoft Visual Studio\Installer\vswhere" -latest -find Common7\tools\VSDevCmd.bat
-        if (!$VSDevCmd) { exit 1 }
-        echo "Using VSDevCmd: ${VSDevCmd}"
-        Add-Content $env:GITHUB_ENV "VSDevCmd=$VSDevCmd"
-
-    - name: Restore nuget packages
-      run: |
-        cmd /c "$env:VSDevCmd" "&" msbuild -t:restore /m /p:Configuration=Release,Platform=${{ matrix.platform }},RestorePackagesConfig=true extensionsdk\\DevHomeSDK.sln
-        cmd /c "$env:VSDevCmd" "&" msbuild -t:restore /m /p:Configuration=Release,Platform=${{ matrix.platform }} DevHome.sln
-        cmd /c ".\.nuget\nuget.exe restore"
-
-    - name: Build_SDK
-      run: cmd /c "$env:VSDevCmd" "&" msbuild /p:Configuration=Release,Platform=${{ matrix.platform }} extensionsdk\\DevHomeSDK.sln
-
-    - name: Build_DevSetupAgent_x86
-      if: ${{ matrix.platform != 'arm64' }}
-      run: cmd /c "$env:VSDevCmd" "&" msbuild /p:Configuration=${{ matrix.configuration }},Platform=x86 HyperVExtension\\DevSetupAgent.sln
-
-    - name: Compress_DevSetupAgent_x86
-      if: ${{ matrix.platform != 'arm64' }}
-      shell: pwsh
-<<<<<<< HEAD
-      run: Compress-Archive -Force -Path HyperVExtension\src\DevSetupAgent\bin\x86\${{ matrix.configuration }}\net8.0-windows10.0.22000.0\win-x86\* -DestinationPath "HyperVExtension\src\DevSetupAgent\bin\x86\${{ matrix.configuration }}\DevSetupAgent_x86.zip"
-=======
-      run: Compress-Archive -Force -Path HyperVExtension\src\DevSetupAgent\bin\x86\${{ matrix.configuration }}\net8.0-windows10.0.22621.0\win10-x86\* -DestinationPath "HyperVExtension\src\DevSetupAgent\bin\x86\${{ matrix.configuration }}\DevSetupAgent_x86.zip"
->>>>>>> efdffbc5
-
-    - name: Build_DevSetupAgent_arm64
-      if: ${{ matrix.platform == 'arm64' }}
-      run: cmd /c "$env:VSDevCmd" "&" msbuild /p:Configuration=${{ matrix.configuration }},Platform=arm64 HyperVExtension\\DevSetupAgent.sln
-
-    - name: Compress_DevSetupAgent_arm64
-      if: ${{ matrix.platform == 'arm64' }}
-      shell: pwsh
-<<<<<<< HEAD
-      run: Compress-Archive -Force -Path HyperVExtension\src\DevSetupAgent\bin\arm64\${{ matrix.configuration }}\net8.0-windows10.0.22000.0\win-arm64\* -DestinationPath "HyperVExtension\src\DevSetupAgent\bin\arm64\${{ matrix.configuration }}\DevSetupAgent_arm64.zip"
-=======
-      run: Compress-Archive -Force -Path HyperVExtension\src\DevSetupAgent\bin\arm64\${{ matrix.configuration }}\net8.0-windows10.0.22621.0\win10-arm64\* -DestinationPath "HyperVExtension\src\DevSetupAgent\bin\arm64\${{ matrix.configuration }}\DevSetupAgent_arm64.zip"
->>>>>>> efdffbc5
-
-    - name: Build_DevHome
-      run: cmd /c "$env:VSDevCmd" "&" msbuild /p:Configuration=${{ matrix.configuration }},Platform=${{ matrix.platform }} DevHome.sln
-
-    - name: Find vstest.console.exe
-      if: ${{ matrix.platform != 'arm64' }}
-      run: |
-        $VSDevTestCmd = & "${env:ProgramFiles(x86)}\Microsoft Visual Studio\Installer\vswhere" -latest -prerelease -products * -find Common7\IDE\Extensions\TestPlatform\vstest.console.exe
-        if (!$VSDevTestCmd) { exit 1 }
-        echo "Using VSDevTestCmd: ${VSDevTestCmd}"
-        Add-Content $env:GITHUB_ENV "VSDevTestCmd=$VSDevTestCmd"
-
-    - name: DevHome UnitTests
-      if: ${{ matrix.platform != 'arm64' }}
-      run: cmd /c "$env:VSDevTestCmd" /Platform:${{ matrix.platform }} test\\bin\\${{ matrix.platform }}\\${{ matrix.configuration }}\\net8.0-windows10.0.22621.0\\DevHome.Test.dll
-
-    - name: Tools UnitTests
-      if: ${{ matrix.platform != 'arm64' }}
-      run: |
-        foreach ($UnitTestPath in (Get-ChildItem "tools\\*\\*UnitTest\\bin\\${{ matrix.platform }}\\${{ matrix.configuration }}\\net8.0-windows10.0.22621.0\\*.UnitTest.dll")) {
-          cmd /c "$env:VSDevTestCmd" /Platform:${{ matrix.platform }} $UnitTestPath.FullName
-        }
+#
+# This workflow will build and run all unit tests.
+#
+
+name: DevHome-CI
+on:
+  pull_request:
+  push:
+    branches: [ "main", "feature*" ]
+
+jobs:
+  build-and-test:
+    strategy:
+      matrix:
+        configuration: [Release, Debug]
+        platform: [x64, x86, arm64]
+        os: [windows-latest]
+        dotnet-version: ['8.0.x']
+        exclude:
+        - configuration: Debug
+          platform: x64
+        - configuration: Release
+          platform: x86
+        - configuration: Debug
+          platform: arm64
+    runs-on: ${{ matrix.os }}
+    env:
+      MSIX_VERSION: "0.1"
+      SDK_VERSION: "0.1"
+    steps:
+    - uses: actions/checkout@v3
+      with:
+        clean: true
+
+    - name: Setup .NET SDK ${{ matrix.dotnet-version }}
+      uses: actions/setup-dotnet@v3
+      with:
+        dotnet-version: ${{ matrix.dotnet-version }}
+      env:
+        NUGET_AUTH_TOKEN: ${{ secrets.GPR_READ_TOKEN }}
+
+    - name: Add MSBuild to PATH
+      uses: microsoft/setup-msbuild@v1.1
+      with:
+        vs-version: '17.5'
+
+    - name: Download nuget
+      run: |
+        mkdir ".\.nuget"
+        Invoke-WebRequest "https://dist.nuget.org/win-x86-commandline/latest/nuget.exe" -OutFile ".\.nuget\nuget.exe"
+
+    - name: Find VsDevCmd.bat
+      run: |
+        $VSDevCmd = & "${env:ProgramFiles(x86)}\Microsoft Visual Studio\Installer\vswhere" -latest -find Common7\tools\VSDevCmd.bat
+        if (!$VSDevCmd) { exit 1 }
+        echo "Using VSDevCmd: ${VSDevCmd}"
+        Add-Content $env:GITHUB_ENV "VSDevCmd=$VSDevCmd"
+
+    - name: Restore nuget packages
+      run: |
+        cmd /c "$env:VSDevCmd" "&" msbuild -t:restore /m /p:Configuration=Release,Platform=${{ matrix.platform }},RestorePackagesConfig=true extensionsdk\\DevHomeSDK.sln
+        cmd /c "$env:VSDevCmd" "&" msbuild -t:restore /m /p:Configuration=Release,Platform=${{ matrix.platform }} DevHome.sln
+        cmd /c ".\.nuget\nuget.exe restore"
+
+    - name: Build_SDK
+      run: cmd /c "$env:VSDevCmd" "&" msbuild /p:Configuration=Release,Platform=${{ matrix.platform }} extensionsdk\\DevHomeSDK.sln
+
+    - name: Build_DevSetupAgent_x86
+      if: ${{ matrix.platform != 'arm64' }}
+      run: cmd /c "$env:VSDevCmd" "&" msbuild /p:Configuration=${{ matrix.configuration }},Platform=x86 HyperVExtension\\DevSetupAgent.sln
+
+    - name: Compress_DevSetupAgent_x86
+      if: ${{ matrix.platform != 'arm64' }}
+      shell: pwsh
+      run: Compress-Archive -Force -Path HyperVExtension\src\DevSetupAgent\bin\x86\${{ matrix.configuration }}\net8.0-windows10.0.22000.0\win-x86\* -DestinationPath "HyperVExtension\src\DevSetupAgent\bin\x86\${{ matrix.configuration }}\DevSetupAgent_x86.zip"
+
+    - name: Build_DevSetupAgent_arm64
+      if: ${{ matrix.platform == 'arm64' }}
+      run: cmd /c "$env:VSDevCmd" "&" msbuild /p:Configuration=${{ matrix.configuration }},Platform=arm64 HyperVExtension\\DevSetupAgent.sln
+
+    - name: Compress_DevSetupAgent_arm64
+      if: ${{ matrix.platform == 'arm64' }}
+      shell: pwsh
+      run: Compress-Archive -Force -Path HyperVExtension\src\DevSetupAgent\bin\arm64\${{ matrix.configuration }}\net8.0-windows10.0.22000.0\win-arm64\* -DestinationPath "HyperVExtension\src\DevSetupAgent\bin\arm64\${{ matrix.configuration }}\DevSetupAgent_arm64.zip"
+
+    - name: Build_DevHome
+      run: cmd /c "$env:VSDevCmd" "&" msbuild /p:Configuration=${{ matrix.configuration }},Platform=${{ matrix.platform }} DevHome.sln
+
+    - name: Find vstest.console.exe
+      if: ${{ matrix.platform != 'arm64' }}
+      run: |
+        $VSDevTestCmd = & "${env:ProgramFiles(x86)}\Microsoft Visual Studio\Installer\vswhere" -latest -prerelease -products * -find Common7\IDE\Extensions\TestPlatform\vstest.console.exe
+        if (!$VSDevTestCmd) { exit 1 }
+        echo "Using VSDevTestCmd: ${VSDevTestCmd}"
+        Add-Content $env:GITHUB_ENV "VSDevTestCmd=$VSDevTestCmd"
+
+    - name: DevHome UnitTests
+      if: ${{ matrix.platform != 'arm64' }}
+      run: cmd /c "$env:VSDevTestCmd" /Platform:${{ matrix.platform }} test\\bin\\${{ matrix.platform }}\\${{ matrix.configuration }}\\net8.0-windows10.0.22621.0\\DevHome.Test.dll
+
+    - name: Tools UnitTests
+      if: ${{ matrix.platform != 'arm64' }}
+      run: |
+        foreach ($UnitTestPath in (Get-ChildItem "tools\\*\\*UnitTest\\bin\\${{ matrix.platform }}\\${{ matrix.configuration }}\\net8.0-windows10.0.22621.0\\*.UnitTest.dll")) {
+          cmd /c "$env:VSDevTestCmd" /Platform:${{ matrix.platform }} $UnitTestPath.FullName
+        }