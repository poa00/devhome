﻿<Project Sdk="Microsoft.NET.Sdk">
  <Import Project="$(SolutionDir)ToolingVersions.props" />
  <PropertyGroup>
    <RootNamespace>SampleTool.Test</RootNamespace>
    <Platforms>x86;x64;arm64</Platforms>
<<<<<<< HEAD
=======
    <RuntimeIdentifiers>win10-x86;win10-x64;win10-arm64</RuntimeIdentifiers>
>>>>>>> 45b67825
    <IsPackable>false</IsPackable>
    <ImplicitUsings>enable</ImplicitUsings>
    <Nullable>enable</Nullable>
    <UseWinUI>true</UseWinUI>
    <WindowsAppSDKSelfContained>true</WindowsAppSDKSelfContained>
    <ProjectPriFileName>resources.pri</ProjectPriFileName>
  </PropertyGroup>
  <ItemGroup>
    <PackageReference Include="coverlet.collector" Version="3.1.2" />
    <PackageReference Include="Microsoft.NET.Test.Sdk" Version="17.2.0" />
    <PackageReference Include="MSTest.TestAdapter" Version="2.2.10" />
    <PackageReference Include="MSTest.TestFramework" Version="2.2.10" />
  </ItemGroup>
  <ItemGroup>
    <ProjectReference Include="..\..\..\src\DevHome.csproj" />
    <ProjectReference Include="..\src\SampleTool.csproj" />
  </ItemGroup>
</Project><|MERGE_RESOLUTION|>--- conflicted
+++ resolved
@@ -3,10 +3,7 @@
   <PropertyGroup>
     <RootNamespace>SampleTool.Test</RootNamespace>
     <Platforms>x86;x64;arm64</Platforms>
-<<<<<<< HEAD
-=======
     <RuntimeIdentifiers>win10-x86;win10-x64;win10-arm64</RuntimeIdentifiers>
->>>>>>> 45b67825
     <IsPackable>false</IsPackable>
     <ImplicitUsings>enable</ImplicitUsings>
     <Nullable>enable</Nullable>
