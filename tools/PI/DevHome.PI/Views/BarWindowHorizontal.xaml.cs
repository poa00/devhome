--- conflicted
+++ resolved
@@ -1,371 +1,367 @@
-// Copyright (c) Microsoft Corporation.
-// Licensed under the MIT License.
-
-using System;
-using System.ComponentModel;
-using System.Linq;
-using DevHome.Common.Extensions;
-using DevHome.PI.Controls;
-using DevHome.PI.Helpers;
-using DevHome.PI.Models;
-using DevHome.PI.Properties;
-using DevHome.PI.ViewModels;
-using Microsoft.UI;
-using Microsoft.UI.Input;
-using Microsoft.UI.Windowing;
-using Microsoft.UI.Xaml;
-using Microsoft.UI.Xaml.Controls;
-using Microsoft.UI.Xaml.Media;
-using Windows.Foundation;
-using Windows.UI.ViewManagement;
-using Windows.UI.WindowManagement;
-using Windows.Win32;
-using Windows.Win32.Foundation;
-using Windows.Win32.Graphics.Gdi;
-using Windows.Win32.UI.Shell.Common;
-using WinRT.Interop;
-using WinUIEx;
-using static DevHome.PI.Helpers.WindowHelper;
-
-namespace DevHome.PI;
-
-public partial class BarWindowHorizontal : WindowEx
-{
-    private readonly Settings _settings = Settings.Default;
-    private readonly BarWindowViewModel _viewModel;
-    private readonly UISettings _uiSettings = new();
-
-<<<<<<< HEAD
-    private bool isClosing;
-    private WindowActivationState _currentActivationState = WindowActivationState.Deactivated;
-=======
-    private bool _isClosing;
->>>>>>> 8d4c05b2
-
-    // Constants that control window sizes
-    private const int WindowPositionOffsetY = 30;
-    private const int FloatingHorizontalBarHeight = 70;
-    private const int DefaultExpandedViewTop = 30;
-    private const int DefaultExpandedViewLeft = 100;
-    private const int RightSideGap = 10;
-
-    private RECT _monitorRect;
-
-    private RestoreState _restoreState = new()
-    {
-        Top = DefaultExpandedViewTop,
-        Left = DefaultExpandedViewLeft,
-        BarOrientation = Orientation.Horizontal,
-        IsLargePanelVisible = true,
-    };
-
-    private double _dpiScale = 1.0;
-
-    internal HWND ThisHwnd { get; private set; }
-
-    internal ClipboardMonitor? ClipboardMonitor { get; private set; }
-
-    private readonly Microsoft.UI.Dispatching.DispatcherQueue _dispatcher;
-
-    public BarWindowHorizontal(BarWindowViewModel model)
-    {
-        _viewModel = model;
-
-        _dispatcher = Microsoft.UI.Dispatching.DispatcherQueue.GetForCurrentThread();
-
-        InitializeComponent();
-        _viewModel.PropertyChanged += ViewModel_PropertyChanged;
-
-        ExtendsContentIntoTitleBar = true;
-        AppWindow.TitleBar.IconShowOptions = IconShowOptions.HideIconAndSystemMenu;
-
-        // Get the default window size. We grab this in the constructor, as
-        // we may try and set our window size before our main panel gets
-        // loaded (and we call SetDefaultPosition)
-        var settingSize = Settings.Default.ExpandedLargeSize;
-        _restoreState.Height = settingSize.Height;
-        _restoreState.Width = settingSize.Width;
-
-        _uiSettings.ColorValuesChanged += (sender, args) =>
-        {
-            _dispatcher.TryEnqueue(() =>
-            {
-                ApplySystemThemeToCaptionButtons();
-            });
-        };
-    }
-
-    private void ViewModel_PropertyChanged(object? sender, PropertyChangedEventArgs e)
-    {
-        if (e.PropertyName == nameof(BarWindowViewModel.ShowingExpandedContent))
-        {
-            if (_viewModel.ShowingExpandedContent)
-            {
-                ExpandLargeContentPanel();
-            }
-            else
-            {
-                CollapseLargeContentPanel();
-            }
-        }
-    }
-
-    private void MainPanel_Loaded(object sender, RoutedEventArgs e)
-    {
-        ThisHwnd = (HWND)WindowNative.GetWindowHandle(this);
-
-        _settings.PropertyChanged += Settings_PropertyChanged;
-
-        if (_settings.IsClipboardMonitoringEnabled)
-        {
-            ClipboardMonitor.Instance.Start();
-        }
-
-        // Apply the user's chosen theme setting.
-        ThemeName t = ThemeName.Themes.First(t => t.Name == _settings.CurrentTheme);
-        SetRequestedTheme(t.Theme);
-
-        // Calculate the DPI scale.
-        var monitor = PInvoke.MonitorFromWindow(ThisHwnd, MONITOR_FROM_FLAGS.MONITOR_DEFAULTTONEAREST);
-        PInvoke.GetScaleFactorForMonitor(monitor, out DEVICE_SCALE_FACTOR scaleFactor).ThrowOnFailure();
-        _dpiScale = (double)scaleFactor / 100;
-
-        SetDefaultPosition();
-
-        SetRegionsForTitleBar();
-    }
-
-    public void SetRegionsForTitleBar()
-    {
-        var scaleAdjustment = MainPanel.XamlRoot.RasterizationScale;
-
-        RightPaddingColumn.Width = new GridLength(AppWindow.TitleBar.RightInset / scaleAdjustment);
-        LeftPaddingColumn.Width = new GridLength(AppWindow.TitleBar.LeftInset / scaleAdjustment);
-
-        var transform = ChromeButtonPanel.TransformToVisual(null);
-        var bounds = transform.TransformBounds(new Rect(0, 0, ChromeButtonPanel.ActualWidth, ChromeButtonPanel.ActualHeight));
-        Windows.Graphics.RectInt32 chromeButtonsRect = WindowHelper.GetRect(bounds, scaleAdjustment);
-
-        var rectArray = new Windows.Graphics.RectInt32[] { chromeButtonsRect };
-
-        InputNonClientPointerSource nonClientInputSrc =
-            InputNonClientPointerSource.GetForWindowId(AppWindow.Id);
-        nonClientInputSrc.SetRegionRects(NonClientRegionKind.Passthrough, rectArray);
-    }
-
-    private void SetDefaultPosition()
-    {
-        // If attached to an app it should show up on the monitor that the app is on
-        _monitorRect = GetMonitorRectForWindow(_viewModel.ApplicationHwnd ?? ThisHwnd);
-        var screenWidth = _monitorRect.right - _monitorRect.left;
-        this.Move(
-            (int)((screenWidth - (Width * _dpiScale)) / 2) + _monitorRect.left,
-            (int)WindowPositionOffsetY);
-
-        // Get the saved settings for the ExpandedView size. On first run, this will be
-        // the default 0,0, so we'll set the size proportional to the monitor size.
-        // Subsequently, it will be whatever size the user sets.
-        var settingSize = Settings.Default.ExpandedLargeSize;
-        if (settingSize.Width == 0)
-        {
-            settingSize.Width = (int)((_monitorRect.Width * 2) / (3 * _dpiScale));
-        }
-
-        if (settingSize.Height == 0)
-        {
-            settingSize.Height = (int)((_monitorRect.Height * 3) / (4 * _dpiScale));
-        }
-
-        Settings.Default.ExpandedLargeSize = settingSize;
-        Settings.Default.Save();
-
-        // Set the default restore state for the ExpandedView size to the (adjusted) settings size.
-        _restoreState.Height = settingSize.Height;
-        _restoreState.Width = settingSize.Width;
-    }
-
-    private void WindowEx_Closed(object sender, WindowEventArgs args)
-    {
-        ClipboardMonitor.Instance.Stop();
-
-        if (LargeContentPanel is not null &&
-            LargeContentPanel.Visibility == Visibility.Visible &&
-            this.WindowState != WindowState.Maximized)
-        {
-            CacheRestoreState();
-        }
-
-        if (!_isClosing)
-        {
-            _isClosing = true;
-            var barWindow = Application.Current.GetService<PrimaryWindow>().DBarWindow;
-            barWindow?.Close();
-            _isClosing = false;
-        }
-    }
-
-    private void Settings_PropertyChanged(object? sender, PropertyChangedEventArgs e)
-    {
-        if (e.PropertyName == nameof(Settings.IsClipboardMonitoringEnabled))
-        {
-            if (_settings.IsClipboardMonitoringEnabled)
-            {
-                ClipboardMonitor.Instance.Start();
-            }
-            else
-            {
-                ClipboardMonitor.Instance.Stop();
-            }
-        }
-    }
-
-    internal void SetRequestedTheme(ElementTheme theme)
-    {
-        if (Content is FrameworkElement rootElement)
-        {
-            rootElement.RequestedTheme = theme;
-
-            if (theme == ElementTheme.Dark)
-            {
-                SetCaptionButtonColors(Colors.White);
-            }
-            else if (theme == ElementTheme.Light)
-            {
-                SetCaptionButtonColors(Colors.Black);
-            }
-            else
-            {
-                ApplySystemThemeToCaptionButtons();
-            }
-        }
-    }
-
-    private void CacheRestoreState()
-    {
-        _restoreState = new()
-        {
-            Left = AppWindow.Position.X,
-            Top = AppWindow.Position.Y,
-            Width = Width,
-            Height = Height,
-            IsLargePanelVisible = LargeContentPanel.Visibility == Visibility.Visible,
-        };
-
-        Settings.Default.ExpandedLargeSize = new System.Drawing.Size((int)Width, (int)Height);
-        Settings.Default.Save();
-    }
-
-    private void ExpandLargeContentPanel()
-    {
-        // We're expanding.
-        // Switch the bar to horizontal before we adjust the size.
-        LargeContentPanel.Visibility = Visibility.Visible;
-        MaxHeight = double.NaN;
-
-        // If they expand to ExpandedView and they're not snapped, we can use the
-        // RestoreState size & position.
-        if (!_viewModel.IsSnapped)
-        {
-            this.MoveAndResize(
-                _restoreState.Left, _restoreState.Top, _restoreState.Width, _restoreState.Height);
-        }
-        else
-        {
-            // Conversely if they're snapped, the position is determined by the snap,
-            // and we potentially adjust the size to ensure it doesn't extend beyond the screen.
-            var availableWidth = _monitorRect.Width - Math.Abs(AppWindow.Position.X) - RightSideGap;
-            if (availableWidth < _restoreState.Width)
-            {
-                _restoreState.Width = availableWidth;
-            }
-
-            Width = _restoreState.Width;
-
-            var availableHeight = _monitorRect.Height - Math.Abs(AppWindow.Position.Y);
-            if (availableHeight < _restoreState.Height)
-            {
-                _restoreState.Height = availableHeight;
-            }
-
-            Height = _restoreState.Height;
-        }
-    }
-
-    private void CollapseLargeContentPanel()
-    {
-        // Make sure we cache the state before switching to collapsed bar.
-        CacheRestoreState();
-        LargeContentPanel.Visibility = Visibility.Collapsed;
-        MaxHeight = FloatingHorizontalBarHeight;
-    }
-
-    internal void NavigateTo(Type viewModelType)
-    {
-        _viewModel.ShowingExpandedContent = true;
-        ExpandedViewControl.NavigateTo(viewModelType);
-    }
-
-    internal void NavigateToPiSettings(string settingsPage)
-    {
-        _viewModel.ShowingExpandedContent = true;
-        ExpandedViewControl.NavigateToSettings(settingsPage);
-    }
-
-    internal Frame GetFrame()
-    {
-        return ExpandedViewControl.GetPageFrame();
-    }
-
-    private void MainPanel_SizeChanged(object sender, SizeChangedEventArgs e)
-    {
-        SetRegionsForTitleBar();
-    }
-
-    // workaround as AppWindow TitleBar doesn't update caption button colors correctly when changed while app is running
-    // https://task.ms/44172495
-    public void ApplySystemThemeToCaptionButtons()
-    {
-        if (Content is FrameworkElement rootElement)
-        {
-            Windows.UI.Color color;
-            if (rootElement.ActualTheme == ElementTheme.Dark)
-            {
-                color = Colors.White;
-            }
-            else
-            {
-                color = Colors.Black;
-            }
-
-            SetCaptionButtonColors(color);
-        }
-
-        return;
-    }
-
-    public void SetCaptionButtonColors(Windows.UI.Color color)
-    {
-        AppWindow.TitleBar.ButtonForegroundColor = color;
-        UpdateSnapButtonTextColor();
-    }
-
-    private void Window_Activated(object sender, WindowActivatedEventArgs args)
-    {
-        // This follows the design guidance of dimming our title bar elements when the window isn't activated
-        // https://learn.microsoft.com/en-us/windows/apps/develop/title-bar#dim-the-title-bar-when-the-window-is-inactive
-        _currentActivationState = args.WindowActivationState;
-        UpdateSnapButtonTextColor();
-    }
-
-    private void UpdateSnapButtonTextColor()
-    {
-        if (_currentActivationState == WindowActivationState.Deactivated)
-        {
-            SnapButtonText.Foreground = (SolidColorBrush)Application.Current.Resources["WindowCaptionForegroundDisabled"];
-        }
-        else
-        {
-            SnapButtonText.Foreground = (SolidColorBrush)Application.Current.Resources["WindowCaptionForeground"];
-        }
-    }
-}
+// Copyright (c) Microsoft Corporation.
+// Licensed under the MIT License.
+
+using System;
+using System.ComponentModel;
+using System.Linq;
+using DevHome.Common.Extensions;
+using DevHome.PI.Controls;
+using DevHome.PI.Helpers;
+using DevHome.PI.Models;
+using DevHome.PI.Properties;
+using DevHome.PI.ViewModels;
+using Microsoft.UI;
+using Microsoft.UI.Input;
+using Microsoft.UI.Windowing;
+using Microsoft.UI.Xaml;
+using Microsoft.UI.Xaml.Controls;
+using Microsoft.UI.Xaml.Media;
+using Windows.Foundation;
+using Windows.UI.ViewManagement;
+using Windows.UI.WindowManagement;
+using Windows.Win32;
+using Windows.Win32.Foundation;
+using Windows.Win32.Graphics.Gdi;
+using Windows.Win32.UI.Shell.Common;
+using WinRT.Interop;
+using WinUIEx;
+using static DevHome.PI.Helpers.WindowHelper;
+
+namespace DevHome.PI;
+
+public partial class BarWindowHorizontal : WindowEx
+{
+    private readonly Settings _settings = Settings.Default;
+    private readonly BarWindowViewModel _viewModel;
+    private readonly UISettings _uiSettings = new();
+
+    private bool _isClosing;
+    private WindowActivationState _currentActivationState = WindowActivationState.Deactivated;
+
+    // Constants that control window sizes
+    private const int WindowPositionOffsetY = 30;
+    private const int FloatingHorizontalBarHeight = 70;
+    private const int DefaultExpandedViewTop = 30;
+    private const int DefaultExpandedViewLeft = 100;
+    private const int RightSideGap = 10;
+
+    private RECT _monitorRect;
+
+    private RestoreState _restoreState = new()
+    {
+        Top = DefaultExpandedViewTop,
+        Left = DefaultExpandedViewLeft,
+        BarOrientation = Orientation.Horizontal,
+        IsLargePanelVisible = true,
+    };
+
+    private double _dpiScale = 1.0;
+
+    internal HWND ThisHwnd { get; private set; }
+
+    internal ClipboardMonitor? ClipboardMonitor { get; private set; }
+
+    private readonly Microsoft.UI.Dispatching.DispatcherQueue _dispatcher;
+
+    public BarWindowHorizontal(BarWindowViewModel model)
+    {
+        _viewModel = model;
+
+        _dispatcher = Microsoft.UI.Dispatching.DispatcherQueue.GetForCurrentThread();
+
+        InitializeComponent();
+        _viewModel.PropertyChanged += ViewModel_PropertyChanged;
+
+        ExtendsContentIntoTitleBar = true;
+        AppWindow.TitleBar.IconShowOptions = IconShowOptions.HideIconAndSystemMenu;
+
+        // Get the default window size. We grab this in the constructor, as
+        // we may try and set our window size before our main panel gets
+        // loaded (and we call SetDefaultPosition)
+        var settingSize = Settings.Default.ExpandedLargeSize;
+        _restoreState.Height = settingSize.Height;
+        _restoreState.Width = settingSize.Width;
+
+        _uiSettings.ColorValuesChanged += (sender, args) =>
+        {
+            _dispatcher.TryEnqueue(() =>
+            {
+                ApplySystemThemeToCaptionButtons();
+            });
+        };
+    }
+
+    private void ViewModel_PropertyChanged(object? sender, PropertyChangedEventArgs e)
+    {
+        if (e.PropertyName == nameof(BarWindowViewModel.ShowingExpandedContent))
+        {
+            if (_viewModel.ShowingExpandedContent)
+            {
+                ExpandLargeContentPanel();
+            }
+            else
+            {
+                CollapseLargeContentPanel();
+            }
+        }
+    }
+
+    private void MainPanel_Loaded(object sender, RoutedEventArgs e)
+    {
+        ThisHwnd = (HWND)WindowNative.GetWindowHandle(this);
+
+        _settings.PropertyChanged += Settings_PropertyChanged;
+
+        if (_settings.IsClipboardMonitoringEnabled)
+        {
+            ClipboardMonitor.Instance.Start();
+        }
+
+        // Apply the user's chosen theme setting.
+        ThemeName t = ThemeName.Themes.First(t => t.Name == _settings.CurrentTheme);
+        SetRequestedTheme(t.Theme);
+
+        // Calculate the DPI scale.
+        var monitor = PInvoke.MonitorFromWindow(ThisHwnd, MONITOR_FROM_FLAGS.MONITOR_DEFAULTTONEAREST);
+        PInvoke.GetScaleFactorForMonitor(monitor, out DEVICE_SCALE_FACTOR scaleFactor).ThrowOnFailure();
+        _dpiScale = (double)scaleFactor / 100;
+
+        SetDefaultPosition();
+
+        SetRegionsForTitleBar();
+    }
+
+    public void SetRegionsForTitleBar()
+    {
+        var scaleAdjustment = MainPanel.XamlRoot.RasterizationScale;
+
+        RightPaddingColumn.Width = new GridLength(AppWindow.TitleBar.RightInset / scaleAdjustment);
+        LeftPaddingColumn.Width = new GridLength(AppWindow.TitleBar.LeftInset / scaleAdjustment);
+
+        var transform = ChromeButtonPanel.TransformToVisual(null);
+        var bounds = transform.TransformBounds(new Rect(0, 0, ChromeButtonPanel.ActualWidth, ChromeButtonPanel.ActualHeight));
+        Windows.Graphics.RectInt32 chromeButtonsRect = WindowHelper.GetRect(bounds, scaleAdjustment);
+
+        var rectArray = new Windows.Graphics.RectInt32[] { chromeButtonsRect };
+
+        InputNonClientPointerSource nonClientInputSrc =
+            InputNonClientPointerSource.GetForWindowId(AppWindow.Id);
+        nonClientInputSrc.SetRegionRects(NonClientRegionKind.Passthrough, rectArray);
+    }
+
+    private void SetDefaultPosition()
+    {
+        // If attached to an app it should show up on the monitor that the app is on
+        _monitorRect = GetMonitorRectForWindow(_viewModel.ApplicationHwnd ?? ThisHwnd);
+        var screenWidth = _monitorRect.right - _monitorRect.left;
+        this.Move(
+            (int)((screenWidth - (Width * _dpiScale)) / 2) + _monitorRect.left,
+            (int)WindowPositionOffsetY);
+
+        // Get the saved settings for the ExpandedView size. On first run, this will be
+        // the default 0,0, so we'll set the size proportional to the monitor size.
+        // Subsequently, it will be whatever size the user sets.
+        var settingSize = Settings.Default.ExpandedLargeSize;
+        if (settingSize.Width == 0)
+        {
+            settingSize.Width = (int)((_monitorRect.Width * 2) / (3 * _dpiScale));
+        }
+
+        if (settingSize.Height == 0)
+        {
+            settingSize.Height = (int)((_monitorRect.Height * 3) / (4 * _dpiScale));
+        }
+
+        Settings.Default.ExpandedLargeSize = settingSize;
+        Settings.Default.Save();
+
+        // Set the default restore state for the ExpandedView size to the (adjusted) settings size.
+        _restoreState.Height = settingSize.Height;
+        _restoreState.Width = settingSize.Width;
+    }
+
+    private void WindowEx_Closed(object sender, WindowEventArgs args)
+    {
+        ClipboardMonitor.Instance.Stop();
+
+        if (LargeContentPanel is not null &&
+            LargeContentPanel.Visibility == Visibility.Visible &&
+            this.WindowState != WindowState.Maximized)
+        {
+            CacheRestoreState();
+        }
+
+        if (!_isClosing)
+        {
+            _isClosing = true;
+            var barWindow = Application.Current.GetService<PrimaryWindow>().DBarWindow;
+            barWindow?.Close();
+            _isClosing = false;
+        }
+    }
+
+    private void Settings_PropertyChanged(object? sender, PropertyChangedEventArgs e)
+    {
+        if (e.PropertyName == nameof(Settings.IsClipboardMonitoringEnabled))
+        {
+            if (_settings.IsClipboardMonitoringEnabled)
+            {
+                ClipboardMonitor.Instance.Start();
+            }
+            else
+            {
+                ClipboardMonitor.Instance.Stop();
+            }
+        }
+    }
+
+    internal void SetRequestedTheme(ElementTheme theme)
+    {
+        if (Content is FrameworkElement rootElement)
+        {
+            rootElement.RequestedTheme = theme;
+
+            if (theme == ElementTheme.Dark)
+            {
+                SetCaptionButtonColors(Colors.White);
+            }
+            else if (theme == ElementTheme.Light)
+            {
+                SetCaptionButtonColors(Colors.Black);
+            }
+            else
+            {
+                ApplySystemThemeToCaptionButtons();
+            }
+        }
+    }
+
+    private void CacheRestoreState()
+    {
+        _restoreState = new()
+        {
+            Left = AppWindow.Position.X,
+            Top = AppWindow.Position.Y,
+            Width = Width,
+            Height = Height,
+            IsLargePanelVisible = LargeContentPanel.Visibility == Visibility.Visible,
+        };
+
+        Settings.Default.ExpandedLargeSize = new System.Drawing.Size((int)Width, (int)Height);
+        Settings.Default.Save();
+    }
+
+    private void ExpandLargeContentPanel()
+    {
+        // We're expanding.
+        // Switch the bar to horizontal before we adjust the size.
+        LargeContentPanel.Visibility = Visibility.Visible;
+        MaxHeight = double.NaN;
+
+        // If they expand to ExpandedView and they're not snapped, we can use the
+        // RestoreState size & position.
+        if (!_viewModel.IsSnapped)
+        {
+            this.MoveAndResize(
+                _restoreState.Left, _restoreState.Top, _restoreState.Width, _restoreState.Height);
+        }
+        else
+        {
+            // Conversely if they're snapped, the position is determined by the snap,
+            // and we potentially adjust the size to ensure it doesn't extend beyond the screen.
+            var availableWidth = _monitorRect.Width - Math.Abs(AppWindow.Position.X) - RightSideGap;
+            if (availableWidth < _restoreState.Width)
+            {
+                _restoreState.Width = availableWidth;
+            }
+
+            Width = _restoreState.Width;
+
+            var availableHeight = _monitorRect.Height - Math.Abs(AppWindow.Position.Y);
+            if (availableHeight < _restoreState.Height)
+            {
+                _restoreState.Height = availableHeight;
+            }
+
+            Height = _restoreState.Height;
+        }
+    }
+
+    private void CollapseLargeContentPanel()
+    {
+        // Make sure we cache the state before switching to collapsed bar.
+        CacheRestoreState();
+        LargeContentPanel.Visibility = Visibility.Collapsed;
+        MaxHeight = FloatingHorizontalBarHeight;
+    }
+
+    internal void NavigateTo(Type viewModelType)
+    {
+        _viewModel.ShowingExpandedContent = true;
+        ExpandedViewControl.NavigateTo(viewModelType);
+    }
+
+    internal void NavigateToPiSettings(string settingsPage)
+    {
+        _viewModel.ShowingExpandedContent = true;
+        ExpandedViewControl.NavigateToSettings(settingsPage);
+    }
+
+    internal Frame GetFrame()
+    {
+        return ExpandedViewControl.GetPageFrame();
+    }
+
+    private void MainPanel_SizeChanged(object sender, SizeChangedEventArgs e)
+    {
+        SetRegionsForTitleBar();
+    }
+
+    // workaround as AppWindow TitleBar doesn't update caption button colors correctly when changed while app is running
+    // https://task.ms/44172495
+    public void ApplySystemThemeToCaptionButtons()
+    {
+        if (Content is FrameworkElement rootElement)
+        {
+            Windows.UI.Color color;
+            if (rootElement.ActualTheme == ElementTheme.Dark)
+            {
+                color = Colors.White;
+            }
+            else
+            {
+                color = Colors.Black;
+            }
+
+            SetCaptionButtonColors(color);
+        }
+
+        return;
+    }
+
+    public void SetCaptionButtonColors(Windows.UI.Color color)
+    {
+        AppWindow.TitleBar.ButtonForegroundColor = color;
+        UpdateSnapButtonTextColor();
+    }
+
+    private void Window_Activated(object sender, WindowActivatedEventArgs args)
+    {
+        // This follows the design guidance of dimming our title bar elements when the window isn't activated
+        // https://learn.microsoft.com/en-us/windows/apps/develop/title-bar#dim-the-title-bar-when-the-window-is-inactive
+        _currentActivationState = args.WindowActivationState;
+        UpdateSnapButtonTextColor();
+    }
+
+    private void UpdateSnapButtonTextColor()
+    {
+        if (_currentActivationState == WindowActivationState.Deactivated)
+        {
+            SnapButtonText.Foreground = (SolidColorBrush)Application.Current.Resources["WindowCaptionForegroundDisabled"];
+        }
+        else
+        {
+            SnapButtonText.Foreground = (SolidColorBrush)Application.Current.Resources["WindowCaptionForeground"];
+        }
+    }
+}