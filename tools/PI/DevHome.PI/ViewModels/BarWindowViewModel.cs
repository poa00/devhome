--- conflicted
+++ resolved
@@ -1,40 +1,24 @@
 ﻿// Copyright (c) Microsoft Corporation.
 // Licensed under the MIT License.
 
-using System;
 using System.Collections.Generic;
 using System.Collections.ObjectModel;
-<<<<<<< HEAD
 using System.Collections.Specialized;
-=======
->>>>>>> 7e473620
 using System.ComponentModel;
 using System.Diagnostics;
 using System.Globalization;
-using System.Reflection;
 using CommunityToolkit.Mvvm.ComponentModel;
 using CommunityToolkit.Mvvm.Input;
 using DevHome.Common.Extensions;
+using DevHome.PI.Controls;
 using DevHome.PI.Helpers;
 using DevHome.PI.Models;
-<<<<<<< HEAD
 using DevHome.PI.Properties;
-using DevHome.PI.SettingsUi;
-using Microsoft.UI.Xaml;
-using Microsoft.UI.Xaml.Controls;
-using Microsoft.UI.Xaml.Documents;
-using Microsoft.UI.Xaml.Input;
-using Microsoft.UI.Xaml.Media;
-using Microsoft.UI.Xaml.Media.Imaging;
-using Windows.Win32.Foundation;
-using WinUIEx;
-=======
-using Microsoft.Diagnostics.Tracing.StackSources;
 using Microsoft.UI.Xaml;
 using Microsoft.UI.Xaml.Controls;
 using Microsoft.UI.Xaml.Media.Imaging;
 using Windows.Win32.Foundation;
->>>>>>> 7e473620
+using WinUIEx;
 
 namespace DevHome.PI.ViewModels;
 
@@ -42,7 +26,6 @@
 {
     private const string _UnsnapButtonText = "\ue89f";
     private const string _SnapButtonText = "\ue8a0";
-<<<<<<< HEAD
     private const string _UnregisterButtonText = "\uECC9";
 
     private readonly string _errorTitleText = CommonHelper.GetLocalizedString("ToolLaunchErrorTitle");
@@ -54,6 +37,8 @@
     private readonly Microsoft.UI.Dispatching.DispatcherQueue _dispatcher;
     private readonly List<MenuFlyout> _externalToolMenus = [];
 
+    private readonly ObservableCollection<Button> _externalTools = [];
+
     [ObservableProperty]
     private string _systemCpuUsage = string.Empty;
 
@@ -79,38 +64,6 @@
     private int _applicationPid;
 
     [ObservableProperty]
-=======
-
-    private readonly Microsoft.UI.Dispatching.DispatcherQueue _dispatcher;
-
-    private readonly ObservableCollection<Button> _externalTools = [];
-
-    [ObservableProperty]
-    private string _systemCpuUsage = string.Empty;
-
-    [ObservableProperty]
-    private string _systemRamUsage = string.Empty;
-
-    [ObservableProperty]
-    private string _systemDiskUsage = string.Empty;
-
-    [ObservableProperty]
-    private bool _isSnappingEnabled = false;
-
-    [ObservableProperty]
-    private string _currentSnapButtonText = _SnapButtonText;
-
-    [ObservableProperty]
-    private string _appCpuUsage = string.Empty;
-
-    [ObservableProperty]
-    private Visibility _appBarVisibility = Visibility.Visible;
-
-    [ObservableProperty]
-    private int _applicationPid;
-
-    [ObservableProperty]
->>>>>>> 7e473620
     private SoftwareBitmapSource? _applicationIcon;
 
     [ObservableProperty]
@@ -146,10 +99,7 @@
         }
 
         CurrentSnapButtonText = IsSnapped ? _UnsnapButtonText : _SnapButtonText;
-<<<<<<< HEAD
         InitializeExternalTools();
-=======
->>>>>>> 7e473620
     }
 
     partial void OnIsSnappedChanged(bool value)
@@ -171,7 +121,6 @@
         }
     }
 
-<<<<<<< HEAD
     public void RegisterExternalToolsMenuFlyout(MenuFlyout menuFlyout)
     {
         _externalToolMenus.Add(menuFlyout);
@@ -187,8 +136,6 @@
         _externalToolMenus.Remove(menuFlyout);
     }
 
-=======
->>>>>>> 7e473620
     [RelayCommand]
     public void SwitchLayoutCommand()
     {
@@ -244,6 +191,18 @@
         // And navigate to the appropriate page
         var barWindow = Application.Current.GetService<PrimaryWindow>().DBarWindow;
         barWindow?.NavigateTo(typeof(ProcessListPageViewModel));
+    }
+
+    public void ManageExternalToolsButton_Click(object sender, RoutedEventArgs e)
+    {
+        // Need to be in a horizontal layout
+        BarOrientation = Orientation.Horizontal;
+
+        // And show expanded content
+        ShowingExpandedContent = true;
+
+        var barWindow = Application.Current.GetService<PrimaryWindow>().DBarWindow;
+        barWindow?.NavigateToSettings(typeof(AdditionalToolsViewModel).FullName!);
     }
 
     private void TargetApp_PropertyChanged(object? sender, PropertyChangedEventArgs e)
@@ -313,7 +272,6 @@
                 AppCpuUsage = CommonHelper.GetLocalizedString("CpuPerfTextFormatNoLabel", PerfCounters.Instance.CpuUsage);
             });
         }
-<<<<<<< HEAD
     }
 
     // External tools
@@ -522,12 +480,6 @@
         }
     }
 
-    public void ManageExternalToolsButton_Click(object sender, RoutedEventArgs e)
-    {
-        SettingsToolWindow settingsTool = new(Settings.Default.SettingsToolPosition, SettingsPage.AdditionalTools);
-        settingsTool.Show();
-    }
-
     private void InvokeTool(ExternalTool tool, int? id, HWND hWnd)
     {
         var process = tool.Invoke(id, hWnd);
@@ -569,7 +521,5 @@
         icon.Glyph = s;
 
         return icon;
-=======
->>>>>>> 7e473620
     }
 }