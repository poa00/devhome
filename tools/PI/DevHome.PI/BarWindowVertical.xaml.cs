--- conflicted
+++ resolved
@@ -71,13 +71,14 @@
         Width = 70;
     }
 
-<<<<<<< HEAD
     private void ViewModel_PropertyChanged(object? sender, PropertyChangedEventArgs e)
     {
         if (string.Equals(e.PropertyName, nameof(BarWindowViewModel.WindowPosition), StringComparison.OrdinalIgnoreCase))
         {
             this.Move(_viewModel.WindowPosition.X, _viewModel.WindowPosition.Y);
-=======
+        }
+    }
+
     private void ExternalToolsMenu_Opening(object sender, object e)
     {
         // Cancel the opening of the menu if there are no items.
@@ -85,7 +86,6 @@
         if (flyout is not null && flyout.Items is not null && flyout.Items.Count == 0)
         {
             flyout.Hide();
->>>>>>> f7fbe962
         }
     }
 
