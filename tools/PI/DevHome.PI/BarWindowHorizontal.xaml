<?xml version="1.0" encoding="utf-8"?>
<winex:WindowEx
    x:Class="DevHome.PI.BarWindowHorizontal"
    xmlns="http://schemas.microsoft.com/winfx/2006/xaml/presentation"
    xmlns:x="http://schemas.microsoft.com/winfx/2006/xaml"
    xmlns:winex="using:WinUIEx"
    xmlns:d="http://schemas.microsoft.com/expression/blend/2008"
    xmlns:mc="http://schemas.openxmlformats.org/markup-compatibility/2006"
    xmlns:controls="using:DevHome.PI.Controls"
    xmlns:helpers="using:DevHome.PI.Helpers"
    mc:Ignorable="d"
    Title="" MinHeight="70" MinWidth="700" Height="70" Width="700" MaxHeight="70"
    TaskBarIcon="Images/pi.ico"
    Closed="WindowEx_Closed">

    <!-- TODO Make DesktopAcrylicBackdrop/MicaBackdrop and AcrylicBackgroundFillColorBaseBrush user-configurable.-->
    <Window.SystemBackdrop>
        <MicaBackdrop/>
    </Window.SystemBackdrop>

    <Grid x:Name="MainPanel" Loaded="MainPanel_Loaded" SizeChanged="MainPanel_SizeChanged">
        <Grid.RowDefinitions>
            <RowDefinition Height="Auto"/>
            <RowDefinition Height="Auto"/>
            <RowDefinition Height="*"/>
        </Grid.RowDefinitions>

        <!--Chrome buttons for a horizontal bar -->
        <Grid x:Name="HorizontalBar" Background="Transparent" VerticalAlignment="Center" Height="28" Grid.Row="0">
            <Grid.ColumnDefinitions>
                <ColumnDefinition x:Name="LeftPaddingColumn" Width="0"/>
                <ColumnDefinition x:Name="ExtraSystemButtons" Width="*"/>
                <ColumnDefinition x:Name="RightPaddingColumn" Width="0"/>
            </Grid.ColumnDefinitions>

<<<<<<< HEAD
            <TextBlock x:Name="TitleTextBlock" Text="DevHome PI" FontSize="10" Margin="10,0,0,0" HorizontalAlignment="Left" Grid.Column="1" VerticalAlignment="Center"/>
            <StackPanel x:Name="ChromeButtonPanel" Orientation="Horizontal" VerticalAlignment="Center" HorizontalAlignment="Right" Margin="0, 0, 10, 0"  Background="Transparent" Grid.Column="1" SizeChanged="{x:Bind SetRegionsForTitleBar}">
=======
            <TextBlock x:Uid="Title" FontSize="10" Margin="10,0,0,0" HorizontalAlignment="Left" Grid.Column="1" VerticalAlignment="Center"/>
            <StackPanel x:Name="ChromeButtonPanel" Orientation="Horizontal" VerticalAlignment="Center" HorizontalAlignment="Right" Margin="0, 0, 10, 0"  Background="Transparent" Grid.Column="1">
>>>>>>> f7fbe962
                <Button
                      x:Uid="SnapButton" Visibility="{x:Bind _viewModel.AppBarVisibility, Mode=OneWay}"
                      x:Name="SnapButton" Style="{StaticResource ChromeButton}" FontSize="11"
                      Command="{x:Bind _viewModel.ToggleSnapCommand}" HorizontalAlignment="Left" IsEnabled="{x:Bind _viewModel.IsSnappingEnabled, Mode=OneWay}">
                    <TextBlock Text="{x:Bind _viewModel.CurrentSnapButtonText, Mode=OneWay}"/>
                </Button>
            </StackPanel>
        </Grid>

        <StackPanel x:Name="AllControls" Grid.Row="1" Orientation="Horizontal" HorizontalAlignment="Left" Background="Transparent" >
            <StackPanel.Resources>
                <Style TargetType="TextBlock">
                    <Setter Property="FontFamily" Value="Segoe Fluent Icons"/>
                    <Setter Property="FontSize" Value="20"/>
                </Style>
                <Style TargetType="Button">
                    <Setter Property="BorderThickness" Value="0"/>
                    <Setter Property="Background" Value="Transparent"/>
                </Style>
                <Style TargetType="controls:ProcessSelectionButton">
                    <Setter Property="BorderThickness" Value="0"/>
                    <Setter Property="Background" Value="Transparent"/>
                </Style>
            </StackPanel.Resources>
            
            <controls:ProcessSelectionButton x:Uid="ProcessChooserButton" x:Name="ProcessChooserButton" Command="{x:Bind _viewModel.ProcessChooserCommand}" HorizontalAlignment="Center" Margin="0">
                <TextBlock Text="&#xecaa;" Margin="0"  />
            </controls:ProcessSelectionButton>

            <!-- Per App controls -->
            <Image x:Name="AppIcon" HorizontalAlignment="Center" Source="{x:Bind _viewModel.ApplicationIcon, Mode=OneWay}" ToolTipService.ToolTip="{x:Bind _viewModel.ApplicationName, Mode=OneWay}" Margin="5" Height="20" Width="20" Visibility="{x:Bind _viewModel.AppBarVisibility, Mode=OneWay}"/>
            <TextBlock x:Uid="AppPID" Text="{x:Bind _viewModel.ApplicationPid, Mode=OneWay}" FontFamily="Segoe UI" FontSize="10" Margin="5" VerticalAlignment="Center" Visibility="{x:Bind _viewModel.AppBarVisibility, Mode=OneWay}"/>
            <TextBlock x:Uid="AppCPUUsage" Text="{x:Bind _viewModel.AppCpuUsage, Mode=OneWay}" FontFamily="Segoe UI" FontSize="10" Margin="5" VerticalAlignment="Center" Visibility="{x:Bind _viewModel.AppBarVisibility, Mode=OneWay}"/>

            <!-- Per System controls -->
            <Button x:Uid="SwitchLayoutButton" x:Name="SwitchLayoutButton" HorizontalAlignment="Center" Command="{x:Bind _viewModel.SwitchLayoutCommand}">
                <TextBlock Text="&#xe8b4;"/>
            </Button>
<<<<<<< HEAD
            <Button x:Name="LargeContentButton" Command="{x:Bind _viewModel.ToggleExpandedContentVisibilityCommand}" HorizontalAlignment="Center">
=======
            <Button x:Uid="SwitchToLargeLayoutButton" Click="{x:Bind _viewModel.ShowBigWindowCommand}" HorizontalAlignment="Center">
>>>>>>> f7fbe962
                <TextBlock Text="&#xe8a1;"/>
            </Button>

            <Button
                x:Name="ManageExternalToolsButton"
                x:Uid="ManageExternalToolsButton"
                HorizontalAlignment="Center"
                Click="ManageExternalToolsButton_Click">
                <Button.ContextFlyout>
                    <MenuFlyout x:Name="ExternalToolsMenu" Opening="ExternalToolsMenu_Opening">
                        <!-- We can't databind to MenuFlyout, so we'll add a MenuFlyoutItem
                        for each external tool in codebehind here. -->
                    </MenuFlyout>
                </Button.ContextFlyout>
                <TextBlock Text="&#xEC7A;"/>
            </Button>

            <ItemsRepeater x:Name="ExternalToolsRepeater" ItemsSource="{x:Bind helpers:ExternalToolsHelper.Instance.FilteredExternalTools, Mode=OneWay}" Layout="{StaticResource ExternalToolsHorizontalLayout}">
                <ItemsRepeater.ContextFlyout>
                    <MenuFlyout x:Name="ToolContextMenu">
                        <MenuFlyoutItem x:Name="PinUnpinMenuItem" Click="PinUnpinMenuItem_Click">
                            <MenuFlyoutItem.Icon>
                                <FontIcon Glyph="&#xE77A;"/>
                            </MenuFlyoutItem.Icon>
                        </MenuFlyoutItem>
                        <MenuFlyoutItem x:Uid="UnregisterMenuItem" x:Name="UnregisterMenuItem" Click="UnregisterMenuItem_Click">
                            <MenuFlyoutItem.Icon>
                                <FontIcon Glyph="&#xECC9;"/>
                            </MenuFlyoutItem.Icon>
                        </MenuFlyoutItem>
                    </MenuFlyout>
                </ItemsRepeater.ContextFlyout>
                <DataTemplate x:DataType="helpers:ExternalTool">
                    <Button Click="ExternalToolButton_Click" HorizontalAlignment="Center" ToolTipService.ToolTip="{x:Bind Name, Mode=OneWay}" Tag="{x:Bind}" PointerPressed="ExternalToolButton_PointerPressed">
                        <Image Source="{x:Bind ToolIcon, Mode=OneWay}" Width="22" Height="22" Stretch="Uniform"/>
                    </Button>
                </DataTemplate>
            </ItemsRepeater>
            </StackPanel>

            <StackPanel x:Name="SystemResourceStackPanel" Orientation="Horizontal" HorizontalAlignment="Right" VerticalAlignment="Center" Grid.Row="1">
                <TextBlock x:Uid="SystemCPUUsage" Text="{x:Bind _viewModel.SystemCpuUsage, Mode=OneWay}" FontFamily="Segoe UI" FontSize="10" VerticalAlignment="Center" Margin="5"/>
                <TextBlock x:Uid="SystemMemUsage" Text="{x:Bind _viewModel.SystemRamUsage, Mode=OneWay}" FontFamily="Segoe UI" FontSize="10" VerticalAlignment="Center" Margin="5"/>
                <TextBlock x:Uid="SystemDiskUsage" Text="{x:Bind _viewModel.SystemDiskUsage, Mode=OneWay}"  FontFamily="Segoe UI" FontSize="10" VerticalAlignment="Center" Margin="5"/>
            </StackPanel>

        <Border
        x:Name="LargeContentPanel" Visibility="Collapsed" Grid.Row="2"
        BorderThickness="0" 
        VerticalAlignment="Stretch" HorizontalAlignment="Stretch">
            <controls:ExpandedViewControl x:Name="ExpandedViewControl"/>
        </Border>
    </Grid>
</winex:WindowEx><|MERGE_RESOLUTION|>--- conflicted
+++ resolved
@@ -33,13 +33,8 @@
                 <ColumnDefinition x:Name="RightPaddingColumn" Width="0"/>
             </Grid.ColumnDefinitions>
 
-<<<<<<< HEAD
-            <TextBlock x:Name="TitleTextBlock" Text="DevHome PI" FontSize="10" Margin="10,0,0,0" HorizontalAlignment="Left" Grid.Column="1" VerticalAlignment="Center"/>
+            <TextBlock x:Uid="Title" FontSize="10" Margin="10,0,0,0" HorizontalAlignment="Left" Grid.Column="1" VerticalAlignment="Center"/>
             <StackPanel x:Name="ChromeButtonPanel" Orientation="Horizontal" VerticalAlignment="Center" HorizontalAlignment="Right" Margin="0, 0, 10, 0"  Background="Transparent" Grid.Column="1" SizeChanged="{x:Bind SetRegionsForTitleBar}">
-=======
-            <TextBlock x:Uid="Title" FontSize="10" Margin="10,0,0,0" HorizontalAlignment="Left" Grid.Column="1" VerticalAlignment="Center"/>
-            <StackPanel x:Name="ChromeButtonPanel" Orientation="Horizontal" VerticalAlignment="Center" HorizontalAlignment="Right" Margin="0, 0, 10, 0"  Background="Transparent" Grid.Column="1">
->>>>>>> f7fbe962
                 <Button
                       x:Uid="SnapButton" Visibility="{x:Bind _viewModel.AppBarVisibility, Mode=OneWay}"
                       x:Name="SnapButton" Style="{StaticResource ChromeButton}" FontSize="11"
@@ -78,11 +73,7 @@
             <Button x:Uid="SwitchLayoutButton" x:Name="SwitchLayoutButton" HorizontalAlignment="Center" Command="{x:Bind _viewModel.SwitchLayoutCommand}">
                 <TextBlock Text="&#xe8b4;"/>
             </Button>
-<<<<<<< HEAD
-            <Button x:Name="LargeContentButton" Command="{x:Bind _viewModel.ToggleExpandedContentVisibilityCommand}" HorizontalAlignment="Center">
-=======
-            <Button x:Uid="SwitchToLargeLayoutButton" Click="{x:Bind _viewModel.ShowBigWindowCommand}" HorizontalAlignment="Center">
->>>>>>> f7fbe962
+            <Button x:Uid="SwitchToLargeLayoutButton" Command="{x:Bind _viewModel.ToggleExpandedContentVisibilityCommand}" HorizontalAlignment="Center">
                 <TextBlock Text="&#xe8a1;"/>
             </Button>
 
