﻿// Copyright (c) Microsoft Corporation and Contributors
// Licensed under the MIT license.

using System;
using System.Collections.Generic;
using System.Collections.ObjectModel;
using System.IO;
using System.Linq;
using System.Text.RegularExpressions;
using System.Threading.Tasks;
using CommunityToolkit.Mvvm.ComponentModel;
using CommunityToolkit.Mvvm.Input;
using DevHome.Common.Extensions;
using DevHome.Common.Services;
using DevHome.Common.TelemetryEvents.DeveloperId;
using DevHome.Common.TelemetryEvents.SetupFlow;
using DevHome.Contracts.Services;
using DevHome.Logging;
using DevHome.SetupFlow.Common.Helpers;
using DevHome.SetupFlow.Models;
using DevHome.SetupFlow.Services;
using DevHome.Telemetry;
using Microsoft.Extensions.Hosting;
using Microsoft.UI;
using Microsoft.UI.Xaml;
using Microsoft.UI.Xaml.Controls;
using Microsoft.Windows.DevHome.SDK;
using Windows.Foundation;
using WinUIEx;
using static DevHome.SetupFlow.Models.Common;

namespace DevHome.SetupFlow.ViewModels;

/// <summary>
/// View model to handle the top layer of the repo tool including
/// 1. Repo Review
/// 2. Switching between account, repositories, and url page
/// </summary>
public partial class AddRepoViewModel : ObservableObject
{
    private readonly IHost _host;

    private readonly Guid _activityId;

    private readonly ISetupFlowStringResource _stringResource;

    private readonly List<CloningInformation> _previouslySelectedRepos;

    private ElementTheme SelectedTheme => _host.GetService<IThemeSelectorService>().Theme;

    /// <summary>
    /// Gets or sets a value indicating whether the log-in prompt is on screen.
    /// </summary>
    public bool IsLoggingIn
    {
        get; set;
    }

    /// <summary>
    /// Gets or sets the list that keeps all repositories the user wants to clone.
    /// </summary>
    public List<CloningInformation> EverythingToClone
    {
        get; set;
    }

    /// <summary>
    /// The url of the repository the user wants to clone.
    /// </summary>
    [ObservableProperty]
    private string _url = string.Empty;

    /// <summary>
    /// All the providers Dev Home found.  Used for logging in the accounts and getting all repositories.
    /// </summary>
    private RepositoryProviders _providers;

    /// <summary>
    /// The list of all repositories shown to the user on the repositories page.
    /// </summary>
    private IEnumerable<IRepository> _repositoriesForAccount;

    /// <summary>
    /// Names of all providers.  This is shown to the user on the accounts page.
    /// </summary>
    [ObservableProperty]
    private ObservableCollection<string> _providerNames = new ();

    /// <summary>
    /// Names of all accounts the user has logged into for a particular provider.
    /// </summary>
    [ObservableProperty]
    [NotifyPropertyChangedFor(nameof(IsAccountComboBoxEnabled))]
    private ObservableCollection<string> _accounts = new ();

    /// <summary>
    /// The currently selected account.
    /// </summary>
    private string _selectedAccount;

    /// <summary>
    /// All repositories currently shown on the screen.
    /// </summary>
    [ObservableProperty]
    private ObservableCollection<RepoViewListItem> _repositories = new ();

    /// <summary>
    /// Should the URL page be visible?
    /// </summary>
    [ObservableProperty]
    private Visibility _showUrlPage;

    /// <summary>
    /// Should the account page be visible?
    /// </summary>
    [ObservableProperty]
    private Visibility _showAccountPage;

    /// <summary>
    /// Should the repositories page be visible?
    /// </summary>
    [ObservableProperty]
    private Visibility _showRepoPage;

    /// <summary>
    /// Should the error text be shown?
    /// </summary>
    [ObservableProperty]
    private Visibility _showErrorTextBox;

    /// <summary>
    /// Keeps track of if the account button is checked.  Used to switch UIs
    /// </summary>
    [ObservableProperty]
    private bool? _isAccountToggleButtonChecked;

    [ObservableProperty]
    private bool _isAccountButtonEnabled;

    /// <summary>
    /// Keeps track if the URL button is checked.  Used to switch UIs
    /// </summary>
    [ObservableProperty]
    private bool? _isUrlAccountButtonChecked;

    [ObservableProperty]
    private string _primaryButtonText;

    [ObservableProperty]
    private string _urlParsingError;

    public bool IsAccountComboBoxEnabled => Accounts.Count > 1;

    [ObservableProperty]
    private Visibility _shouldShowUrlError;

    [ObservableProperty]
    private bool _isFetchingRepos;

    [ObservableProperty]
    private bool _shouldEnablePrimaryButton;

    [ObservableProperty]
    private Style _styleForPrimaryButton;

    [ObservableProperty]
    private bool _shouldShowLoginUi;

    [ObservableProperty]
    private bool _shouldShowXButtonInLoginUi;

    [ObservableProperty]
    private bool _isCancelling;

    /// <summary>
    /// Indicates if the ListView is currently filtering items.  A result of manually filtering a list view
    /// is that the SelectionChanged is fired for any selected item that is removed and the item isn't "re-selected"
    /// To prevent our EverythingToClone from changing this flag is used.
    /// If true any removals caused by filtering are ignored.
    /// Question.  If the items aren't "re-selected" how do they become selected?  The list view has SelectRange
    /// that can be used to re-select items.  This is done in the view.
    /// </summary>
    private bool _isFiltering;

    /// <summary>
    /// Gets or sets a value indicating whether the SelectionChange event fired because SelectRange was called.
    /// After filtering SelectRange is called to re-select all previously selected items.  This causes SelectionChanged
    /// to be fired for each item.  Because EverythingToClone didn't change during filtering it contains every item to select.
    /// This flag is to prevent adding duplicate items are being re-selected.
    /// </summary>
    public bool IsCallingSelectRange { get; set; }

    /// <summary>
    /// Filters all repos down to any that start with text.
    /// A side-effect of filtering is that SelectionChanged fires for every selected repo but only on removal.
    /// SelectionChanged isn't fired for re-adding because repos are removed, not added.  To prevent the RepoTool from forgetting the repos that were selected
    /// the flag _isFiltering is used to prevent modifications to EverythingToClone.
    /// Once filtering is done SelectRange is called on each item in EverythingToClone to re-select them.
    /// </summary>
    /// <param name="text">The text to use with .StartsWith</param>
    public void FilterRepositories(string text)
    {
        IEnumerable<IRepository> filteredRepositories;
        if (text.Equals(string.Empty, StringComparison.OrdinalIgnoreCase))
        {
            filteredRepositories = _repositoriesForAccount;
        }
        else
        {
            filteredRepositories = _repositoriesForAccount
                .Where(x => x.DisplayName.StartsWith(text, StringComparison.OrdinalIgnoreCase));
        }

        _isFiltering = true;
        Repositories = new ObservableCollection<RepoViewListItem>(OrderRepos(filteredRepositories));
        _isFiltering = false;
    }

    /// <summary>
    /// Order repos in a particular order.  The order is
    /// 1. User Private repos
    /// 2. Org repos
    /// 3. User Public repos.
    /// Each section is ordered by the most recently updated.
    /// </summary>
    /// <param name="repos">The list of repos to order.</param>
    /// <returns>An enumerable collection of items ready to be put into the ListView</returns>
    private IEnumerable<RepoViewListItem> OrderRepos(IEnumerable<IRepository> repos)
    {
        var organizationRepos = repos.Where(x => !x.OwningAccountName.Equals(_selectedAccount, StringComparison.OrdinalIgnoreCase))
            .OrderByDescending(x => x.LastUpdated)
            .Select(x => new RepoViewListItem(x));

        var userRepos = repos.Where(x => x.OwningAccountName.Equals(_selectedAccount, StringComparison.OrdinalIgnoreCase));
        var userPublicRepos = userRepos.Where(x => !x.IsPrivate)
            .OrderByDescending(x => x.LastUpdated)
            .Select(x => new RepoViewListItem(x));

        var userPrivateRepos = userRepos.Where(x => x.IsPrivate)
            .OrderByDescending(x => x.LastUpdated)
            .Select(x => new RepoViewListItem(x));

        return userPrivateRepos
            .Concat(organizationRepos)
            .Concat(userPublicRepos);
    }

    /// <summary>
    /// Gets a value indicating whether the UI can skip the account page and switch to the repo page.
    /// </summary>
    /// <remarks>
    /// UI can skip the account tab and go to the repo page if the following conditions are met
    /// 1. DevHome has only 1 provider installed.
    /// 2. The provider has only 1 logged in account.
    /// </remarks>
    public bool CanSkipAccountConnection
    {
        get;
        private set;
    }

    /// <summary>
    /// Gets or sets what page the user is currently on.  Used to branch logic depending on the page.
    /// </summary>
    internal PageKind CurrentPage
    {
        get; set;
    }

    private TypedEventHandler<IDeveloperIdProvider, IDeveloperId> _developerIdChangedEvent;

    /// <summary>
    /// Logs the user into the provider if they aren't already.
    /// Changes the page to show all repositories for the user.
    /// </summary>
    /// <remarks>
    /// Fired when the combo box on the account page is changed.
    /// </remarks>
    [RelayCommand]
    private void RepoProviderSelected(string repositoryProviderName)
    {
        if (!string.IsNullOrEmpty(repositoryProviderName))
        {
            StyleForPrimaryButton = Application.Current.Resources["SystemAccentColor"] as Style;
            ShouldEnablePrimaryButton = true;
        }
        else
        {
            StyleForPrimaryButton = Application.Current.Resources["DefaultButtonStyle"] as Style;
            ShouldEnablePrimaryButton = false;
        }
    }

    [RelayCommand]
    private void CancelButtonPressed()
    {
        IsLoggingIn = false;
        IsCancelling = true;
    }

    public AddRepoViewModel(
        ISetupFlowStringResource stringResource,
        List<CloningInformation> previouslySelectedRepos,
        IHost host,
        Guid activityId)
    {
        _stringResource = stringResource;
        _host = host;
        ChangeToUrlPage();

        // override changes ChangeToUrlPage to correctly set the state.
        UrlParsingError = string.Empty;
        ShouldShowUrlError = Visibility.Collapsed;
        ShowErrorTextBox = Visibility.Collapsed;

        _previouslySelectedRepos = previouslySelectedRepos ?? new List<CloningInformation>();
        EverythingToClone = new List<CloningInformation>(_previouslySelectedRepos);
        _activityId = activityId;
    }

    /// <summary>
    /// Gets all the extensions the DevHome can see.
    /// </summary>
    /// <remarks>
    /// A valid extension is one that has a repository provider and developerId provider.
    /// </remarks>
    public void GetExtensions()
    {
        Log.Logger?.ReportInfo(Log.Component.RepoConfig, "Getting installed extensions with Repository and DevId providers");
        var extensionService = Application.Current.GetService<IExtensionService>();
        var extensionWrappers = extensionService.GetInstalledExtensionsAsync().Result;

        var extensions = extensionWrappers.Where(
            extension => extension.HasProviderType(ProviderType.Repository) &&
            extension.HasProviderType(ProviderType.DeveloperId));

        _providers = new RepositoryProviders(extensions);

        // Start all extensions to get the DisplayName of each provider.
        _providers.StartAllExtensions();

        ProviderNames = new ObservableCollection<string>(_providers.GetAllProviderNames());
        TelemetryFactory.Get<ITelemetry>().Log("RepoTool_SearchForExtensions_Event", LogLevel.Critical, new ExtensionEvent(ProviderNames.Count), _activityId);

        IsAccountButtonEnabled = extensions.Any();
    }

    public void SetChangedEvents(TypedEventHandler<IDeveloperIdProvider, IDeveloperId> handler)
    {
        _developerIdChangedEvent = handler;
    }

    public void ChangeToUrlPage()
    {
        Log.Logger?.ReportInfo(Log.Component.RepoConfig, "Changing to Url page");
        ShowUrlPage = Visibility.Visible;
        ShowAccountPage = Visibility.Collapsed;
        ShowRepoPage = Visibility.Collapsed;
        IsUrlAccountButtonChecked = true;
        IsAccountToggleButtonChecked = false;
        CurrentPage = PageKind.AddViaUrl;
        PrimaryButtonText = _stringResource.GetLocalized(StringResourceKey.RepoEverythingElsePrimaryButtonText);
        ShouldShowLoginUi = false;
    }

    public void ChangeToAccountPage()
    {
        Log.Logger?.ReportInfo(Log.Component.RepoConfig, "Changing to Account page");
        ShouldShowUrlError = Visibility.Collapsed;
        ShowUrlPage = Visibility.Collapsed;
        ShowAccountPage = Visibility.Visible;
        ShowRepoPage = Visibility.Collapsed;
        IsUrlAccountButtonChecked = false;
        IsAccountToggleButtonChecked = true;
        CurrentPage = PageKind.AddViaAccount;
        PrimaryButtonText = _stringResource.GetLocalized(StringResourceKey.RepoAccountPagePrimaryButtonText);
        ShouldShowLoginUi = false;

        // List of extensions needs to be refreshed before accessing
        GetExtensions();
        if (ProviderNames.Count == 1)
        {
            _providers.StartIfNotRunning(ProviderNames[0]);
            var accounts = _providers.GetAllLoggedInAccounts(ProviderNames[0]);
            if (accounts.Count() == 1)
            {
                CanSkipAccountConnection = true;
            }
        }
    }

    public void ChangeToRepoPage()
    {
        Log.Logger?.ReportInfo(Log.Component.RepoConfig, "Changing to Repo page");
        ShowUrlPage = Visibility.Collapsed;
        ShowAccountPage = Visibility.Collapsed;
        ShowRepoPage = Visibility.Visible;
        CurrentPage = PageKind.Repositories;
        PrimaryButtonText = _stringResource.GetLocalized(StringResourceKey.RepoEverythingElsePrimaryButtonText);
        ShouldShowLoginUi = false;

        // The only way to get the repo page is through the account page.
        // No need to change toggle buttons.
    }

    /// <summary>
    /// Makes sure all needed information is present.
    /// </summary>
    /// <returns>True if all information is in order, otherwise false</returns>
    public bool ValidateRepoInformation()
    {
        if (CurrentPage == PageKind.AddViaUrl)
        {
            // Check if Url field is empty
            if (string.IsNullOrEmpty(Url))
            {
                return false;
            }

            if (!Uri.TryCreate(Url, UriKind.RelativeOrAbsolute, out _))
            {
                UrlParsingError = _stringResource.GetLocalized(StringResourceKey.UrlValidationBadUrl);
                ShouldShowUrlError = Visibility.Visible;
                return false;
            }

            var sshMatch = Regex.Match(Url, "^.*@.*:.*\\/.*");

            if (sshMatch.Success)
            {
                UrlParsingError = _stringResource.GetLocalized(StringResourceKey.SSHConnectionStringNotAllowed);
                ShouldShowUrlError = Visibility.Visible;
                return false;
            }

            ShouldShowUrlError = Visibility.Collapsed;
            return true;
        }
        else if (CurrentPage == PageKind.AddViaAccount || CurrentPage == PageKind.Repositories)
        {
             return EverythingToClone.Count > 0;
        }
        else
        {
            return false;
        }
    }

    /// <summary>
    /// Gets all the accounts for a provider and updates the UI.
    /// </summary>
    /// <param name="repositoryProviderName">The provider the user wants to use.</param>
    public async Task GetAccountsAsync(string repositoryProviderName, Frame loginFrame)
    {
        await Task.Run(() => _providers.StartIfNotRunning(repositoryProviderName));
        var loggedInAccounts = await Task.Run(() => _providers.GetAllLoggedInAccounts(repositoryProviderName));
        if (!loggedInAccounts.Any())
        {
            IsLoggingIn = true;
            ShouldShowLoginUi = true;

            // AddRepoDialog can handle the close button click.  Don't show the x button.
            ShouldShowXButtonInLoginUi = false;
            InitiateAddAccountUserExperienceAsync(_providers.GetProvider(repositoryProviderName), loginFrame);

            // Wait 30 seconds for user to log in.
            var maxIterationsToWait = 30;
            var currentIteration = 0;
            var waitDelay = Convert.ToInt32(new TimeSpan(0, 0, 1).TotalMilliseconds);
            while ((IsLoggingIn && !IsCancelling) && currentIteration++ <= maxIterationsToWait)
            {
                await Task.Delay(waitDelay);
            }

            ShouldShowLoginUi = false;
            loggedInAccounts = await Task.Run(() => _providers.GetAllLoggedInAccounts(repositoryProviderName));
            TelemetryFactory.Get<ITelemetry>().Log("RepoTool_GetAccount_Event", LogLevel.Critical, new RepoDialogGetAccountEvent(repositoryProviderName, alreadyLoggedIn: false), _activityId);
        }
        else
        {
            TelemetryFactory.Get<ITelemetry>().Log("RepoTool_GetAccount_Event", LogLevel.Critical, new RepoDialogGetAccountEvent(repositoryProviderName, alreadyLoggedIn: true), _activityId);
        }

        Accounts = new ObservableCollection<string>(loggedInAccounts.Select(x => x.LoginId));
    }

    /// <summary>
    /// Adds repositories to the list of repos to clone.
    /// Removes repositories from the list of repos to clone.
    /// </summary>
    /// <param name="providerName">The provider that is used to do the cloning.</param>
    /// <param name="accountName">The account used to authenticate into the provider.</param>
    /// <param name="repositoriesToAdd">Repositories to add</param>
    /// <param name="repositoriesToRemove">Repositories to remove.</param>
    /// <remarks>
    /// User has to go through the account screen to get here.  The login id to use is known.
    /// Repos will not be saved when filtering is taking place, or SelectRange is being called.
    /// Both filtering and SelectRange kicks off this event and EverythingToClone should not be altered at this time.
    /// </remarks>
    public void AddOrRemoveRepository(string providerName, string accountName, IList<object> repositoriesToAdd, IList<object> repositoriesToRemove)
    {
        // return right away if this event is fired because of filtering or SelectRange is called.
        if (_isFiltering || IsCallingSelectRange)
        {
            return;
        }

        Log.Logger?.ReportInfo(Log.Component.RepoConfig, $"Adding and removing repositories");
        var developerId = _providers.GetAllLoggedInAccounts(providerName).FirstOrDefault(x => x.LoginId == accountName);
        foreach (RepoViewListItem repositoryToRemove in repositoriesToRemove)
        {
            Log.Logger?.ReportInfo(Log.Component.RepoConfig, $"Removing repository {repositoryToRemove}");

            var repoToRemove = _repositoriesForAccount.FirstOrDefault(x => x.DisplayName.Equals(repositoryToRemove.RepoName, StringComparison.OrdinalIgnoreCase));
            if (repoToRemove == null)
            {
                continue;
            }

<<<<<<< HEAD
            var cloningInformation = new CloningInformation(repoToRemove, _host.GetService<IThemeSelectorService>().Theme);
            cloningInformation.ProviderName = _providers.DisplayName(providerName);
=======
            var cloningInformation = new CloningInformation(repoToRemove);
            cloningInformation.ProviderName = providerName;
>>>>>>> 5d949695
            cloningInformation.OwningAccount = developerId;

            EverythingToClone.Remove(cloningInformation);
        }

        foreach (RepoViewListItem repositoryToAdd in repositoriesToAdd)
        {
            Log.Logger?.ReportInfo(Log.Component.RepoConfig, $"Adding repository {repositoryToAdd}");
            var repoToAdd = _repositoriesForAccount.FirstOrDefault(x => x.DisplayName.Equals(repositoryToAdd.RepoName, StringComparison.OrdinalIgnoreCase));
            if (repoToAdd == null)
            {
                continue;
            }

            var cloningInformation = new CloningInformation(repoToAdd, _host.GetService<IThemeSelectorService>().Theme);
            cloningInformation.RepositoryProvider = _providers.GetSDKProvider(providerName);
            cloningInformation.ProviderName = providerName;
            cloningInformation.OwningAccount = developerId;
            cloningInformation.EditClonePathAutomationName = _stringResource.GetLocalized(StringResourceKey.RepoPageEditClonePathAutomationProperties, $"{providerName}/{repositoryToAdd}");
            cloningInformation.RemoveFromCloningAutomationName = _stringResource.GetLocalized(StringResourceKey.RepoPageRemoveRepoAutomationProperties, $"{providerName}/{repositoryToAdd}");
            EverythingToClone.Add(cloningInformation);
        }
    }

    /// <summary>
    /// Validates that url is a valid url and changes url to be absolute if valid.
    /// </summary>
    /// <param name="url">The url to validate</param>
    /// <param name="uri">The Uri after validation.</param>
    /// <remarks>If the url is not valid this method sets UrlParsingError and ShouldShowUrlError to the correct values.</remarks>
    private void ValidateUriAndChangeUiIfBad(string url, out Uri uri)
    {
        // If the url isn't valid don't bother finding a provider.
        if (!Uri.TryCreate(url, UriKind.RelativeOrAbsolute, out uri))
        {
            UrlParsingError = _stringResource.GetLocalized(StringResourceKey.UrlValidationBadUrl);
            ShouldShowUrlError = Visibility.Visible;
            return;
        }

        // If user entered a relative Uri put it into a UriBuilder to turn it into an
        // absolute Uri.  UriBuilder prepends the https scheme
        if (!uri.IsAbsoluteUri)
        {
            try
            {
                var uriBuilder = new UriBuilder(uri.OriginalString);
                uriBuilder.Port = -1;
                uri = uriBuilder.Uri;
            }
            catch (Exception e)
            {
                Log.Logger?.ReportError(Log.Component.RepoConfig, $"Invalid URL {uri.OriginalString}", e);
                UrlParsingError = _stringResource.GetLocalized(StringResourceKey.UrlValidationBadUrl);
                ShouldShowUrlError = Visibility.Visible;
                return;
            }
        }

        return;
    }

    /// <summary>
    /// Adds a repository from the URL page. Steps to determine what repoProvider to use.
    /// 1. All providers are asked "Can you parse this into a URL you understand."  If yes, that provider to clone the repo.
    /// 2. If no providers can parse the URL a fall back "GitProvider" is used that uses libgit2sharp to clone the repo.
    /// ShouldShowUrlError is set here.
    /// </summary>
    /// <remarks>
    /// If ShouldShowUrlError == Visible the repo is not added to the list of repos to clone.
    /// </remarks>
    /// <param name="cloneLocation">The location to clone the repo to</param>
    public void AddRepositoryViaUri(string url, string cloneLocation, Frame loginFrame)
    {
        ShouldEnablePrimaryButton = false;
        Uri uri = null;
        ValidateUriAndChangeUiIfBad(url, out uri);

        if (uri == null)
        {
            return;
        }

        // This will return null even if the repo uri has a typo in it.
        // Causing GetCloningInformationFromURL to fall back to git.
        var provider = _providers.CanAnyProviderSupportThisUri(uri);

        var cloningInformation = GetCloningInformationFromUrl(provider, cloneLocation, uri, loginFrame);
        if (cloningInformation == null)
        {
            // Error information is already set.
            // Error string is visible
            return;
        }

        ShouldShowUrlError = Visibility.Collapsed;

        // User could paste in a url of an already added repo.  Check for that here.
        if (_previouslySelectedRepos.Any(x => x.RepositoryToClone.OwningAccountName.Equals(cloningInformation.RepositoryToClone.OwningAccountName, StringComparison.OrdinalIgnoreCase)
            && x.RepositoryToClone.DisplayName.Equals(cloningInformation.RepositoryToClone.DisplayName, StringComparison.OrdinalIgnoreCase)))
        {
            UrlParsingError = _stringResource.GetLocalized(StringResourceKey.UrlValidationRepoAlreadyAdded);
            ShouldShowUrlError = Visibility.Visible;
            Log.Logger?.ReportInfo(Log.Component.RepoConfig, "Repository has already been added.");
            TelemetryFactory.Get<ITelemetry>().LogCritical("RepoTool_RepoAlreadyAdded_Event", false, _activityId);
            return;
        }

        Log.Logger?.ReportInfo(Log.Component.RepoConfig, $"Adding repository to clone {cloningInformation.RepositoryId} to location '{cloneLocation}'");

        EverythingToClone.Add(cloningInformation);
        ShouldEnablePrimaryButton = true;
    }

    /// <summary>
    /// Tries to assign a provider to a validated uri.
    /// </summary>
    /// <param name="provider">The provider to test with.</param>
    /// <param name="cloneLocation">The location the user wnats to clone the repo.</param>
    /// <param name="uri">The uri to the repo (Should be a valid uri)</param>
    /// <param name="loginFrame">The frame to show OAUTH login if the user needs to log in.</param>
    /// <returns>non-null cloning information if a provider is selected for cloning.  Null for all other cases.</returns>
    /// <remarks>If the repo is either private, or does not exist, this will ask the user to log in.</remarks>
    private CloningInformation GetCloningInformationFromUrl(RepositoryProvider provider, string cloneLocation, Uri uri, Frame loginFrame)
    {
        if (provider == null)
        {
            // Fallback to a generic git provider.
            // Code path lights up for a repo that has a typo.
            var cloningInformation = new CloningInformation(new GenericRepository(uri), _host.GetService<IThemeSelectorService>().Theme);
            cloningInformation.ProviderName = "git";
            cloningInformation.CloningLocation = new DirectoryInfo(cloneLocation);

            return cloningInformation;
        }

        // Repo may be public.  Try that.
        var repo = provider.GetRepositoryFromUri(uri);
        if (repo != null)
        {
            var cloningInformation = new CloningInformation(repo, _host.GetService<IThemeSelectorService>().Theme);
            cloningInformation.RepositoryProvider = provider.GetProvider();
            cloningInformation.ProviderName = provider.DisplayName;
            cloningInformation.CloningLocation = new DirectoryInfo(cloneLocation);

            return cloningInformation;
        }

        // Repo may be private, or not exist.  Try to get repo info with all logged in accounts.
        var loggedInAccounts = provider.GetAllLoggedInAccounts();
        if (loggedInAccounts.Any())
        {
            var currentTheme = _host.GetService<IThemeSelectorService>().Theme;
            foreach (var loggedInAccount in loggedInAccounts)
            {
                repo = provider.GetRepositoryFromUri(uri, loggedInAccount);
                if (repo != null)
                {
                    var cloningInformation = new CloningInformation(repo, currentTheme);
                    cloningInformation.RepositoryProvider = provider.GetProvider();
                    cloningInformation.ProviderName = provider.DisplayName;
                    cloningInformation.CloningLocation = new DirectoryInfo(cloneLocation);
                    cloningInformation.OwningAccount = loggedInAccount;

                    return cloningInformation;
                }
            }

            // In the case that no logged in accounts can access it, return null
            // until DevHome can handle multiple accounts.
            // Should have a better error string.
            // TODO: Figure out a better error message?
            UrlParsingError = _stringResource.GetLocalized(StringResourceKey.UrlNoAccountsHaveAccess);
            ShouldShowUrlError = Visibility.Visible;

            return null;
        }

        // At this point one of three things are true
        // 1. The repo is private and no accounts are logged in.
        // 2. The repo does not exist (Might have been a typo in the name)
        // Because DevHome cannot tell if a repo is private, or does not exist, prompt the user to log in.
        // Only ask if DevHome hasn't asked already.
        UrlParsingError = _stringResource.GetLocalized(StringResourceKey.UrlNoAccountsHaveAccess);
        ShouldShowUrlError = Visibility.Visible;
        IsLoggingIn = true;
        InitiateAddAccountUserExperienceAsync(provider, loginFrame);
        return null;
    }

    /// <summary>
    /// Launches the login experience for the provided provider.
    /// </summary>
    /// <param name="provider">The provider used to log the user in.</param>
    /// <param name="loginFrame">The frame to use to display the OAUTH path</param>
    private void InitiateAddAccountUserExperienceAsync(RepositoryProvider provider, Frame loginFrame)
    {
        TelemetryFactory.Get<ITelemetry>().Log(
                                                "EntryPoint_DevId_Event",
                                                LogLevel.Critical,
                                                new EntryPointEvent(EntryPointEvent.EntryPoint.Settings));

        provider.SetChangedEvent(_developerIdChangedEvent);
        var authenticationFlow = provider.GetAuthenticationExperienceKind();
        if (authenticationFlow == AuthenticationExperienceKind.CardSession)
        {
            var loginUi = _providers.GetLoginUi(provider.ExtensionDisplayName, SelectedTheme);
            loginFrame.Content = loginUi;
        }
        else if (authenticationFlow == AuthenticationExperienceKind.CustomProvider)
        {
            var windowHandle = _host.GetService<WindowEx>().GetWindowHandle();
            var windowPtr = Win32Interop.GetWindowIdFromWindow(windowHandle);
            try
            {
                var developerIdResult = provider.ShowLogonBehavior(windowPtr).AsTask().Result;
                if (developerIdResult.Result.Status == ProviderOperationStatus.Failure)
                {
                    GlobalLog.Logger?.ReportError($"{developerIdResult.Result.DisplayMessage} - {developerIdResult.Result.DiagnosticText}");
                    return;
                }
            }
            catch (Exception ex)
            {
                GlobalLog.Logger?.ReportError($"Exception thrown while calling show logon session", ex);
            }
        }
    }

    /// <summary>
    /// Gets all the repositories for the specified provider and account.
    /// </summary>
    /// <remarks>
    /// The side effect of this method is _repositoriesForAccount is populated with repositories.
    /// </remarks>
    /// <param name="repositoryProvider">The provider.  This should match the display name of the extension</param>
    /// <param name="loginId">The login Id to get the repositories for</param>
    public async Task GetRepositoriesAsync(string repositoryProvider, string loginId)
    {
        _selectedAccount = loginId;
        IsFetchingRepos = true;
        await Task.Run(() =>
        {
            TelemetryFactory.Get<ITelemetry>().Log("RepoTool_GetRepos_Event", LogLevel.Critical, new RepoToolEvent("GettingAllLoggedInAccounts"), _activityId);
            var loggedInDeveloper = _providers.GetAllLoggedInAccounts(repositoryProvider).FirstOrDefault(x => x.LoginId == loginId);

            TelemetryFactory.Get<ITelemetry>().Log("RepoTool_GetRepos_Event", LogLevel.Critical, new RepoToolEvent("GettingAllRepos"), _activityId);
            _repositoriesForAccount = _providers.GetAllRepositories(repositoryProvider, loggedInDeveloper);
        });
        IsFetchingRepos = false;
    }

    /// <summary>
    /// Updates the UI with the repositories to display for the specific user and provider.
    /// </summary>
    /// <param name="repositoryProvider">The name of the provider</param>
    /// <param name="loginId">The login ID</param>
    /// <returns>All previously selected repos excluding any added via URL.</returns>
    public IEnumerable<RepoViewListItem> SetRepositories(string repositoryProvider, string loginId)
    {
        Repositories = new ObservableCollection<RepoViewListItem>(OrderRepos(_repositoriesForAccount));

        return _previouslySelectedRepos.Where(x => x.OwningAccount != null)
            .Where(x => x.ProviderName.Equals(repositoryProvider, StringComparison.OrdinalIgnoreCase)
            && x.OwningAccount.LoginId.Equals(loginId, StringComparison.OrdinalIgnoreCase))
            .Select(x => new RepoViewListItem(x.RepositoryToClone));
    }

    /// <summary>
    /// Sets the clone location for all repositories to _cloneLocation
    /// </summary>
    /// <param name="cloneLocation">The location to clone all repositories to.</param>
    public void SetCloneLocation(string cloneLocation)
    {
        Log.Logger?.ReportInfo(Log.Component.RepoConfig, $"Setting the clone location for all repositories to {cloneLocation}");
        foreach (var cloningInformation in EverythingToClone)
        {
            // N^2 algorithm.  Shouldn't be too slow unless at least 100 repos are added.
            if (!_previouslySelectedRepos.Any(x => x == cloningInformation))
            {
                cloningInformation.CloningLocation = new DirectoryInfo(cloneLocation);
            }
        }
    }
}
<|MERGE_RESOLUTION|>--- conflicted
+++ resolved
@@ -1,811 +1,806 @@
-﻿// Copyright (c) Microsoft Corporation and Contributors
-// Licensed under the MIT license.
-
-using System;
-using System.Collections.Generic;
-using System.Collections.ObjectModel;
-using System.IO;
-using System.Linq;
-using System.Text.RegularExpressions;
-using System.Threading.Tasks;
-using CommunityToolkit.Mvvm.ComponentModel;
-using CommunityToolkit.Mvvm.Input;
-using DevHome.Common.Extensions;
-using DevHome.Common.Services;
-using DevHome.Common.TelemetryEvents.DeveloperId;
-using DevHome.Common.TelemetryEvents.SetupFlow;
-using DevHome.Contracts.Services;
-using DevHome.Logging;
-using DevHome.SetupFlow.Common.Helpers;
-using DevHome.SetupFlow.Models;
-using DevHome.SetupFlow.Services;
-using DevHome.Telemetry;
-using Microsoft.Extensions.Hosting;
-using Microsoft.UI;
-using Microsoft.UI.Xaml;
-using Microsoft.UI.Xaml.Controls;
-using Microsoft.Windows.DevHome.SDK;
-using Windows.Foundation;
-using WinUIEx;
-using static DevHome.SetupFlow.Models.Common;
-
-namespace DevHome.SetupFlow.ViewModels;
-
-/// <summary>
-/// View model to handle the top layer of the repo tool including
-/// 1. Repo Review
-/// 2. Switching between account, repositories, and url page
-/// </summary>
-public partial class AddRepoViewModel : ObservableObject
-{
-    private readonly IHost _host;
-
-    private readonly Guid _activityId;
-
-    private readonly ISetupFlowStringResource _stringResource;
-
-    private readonly List<CloningInformation> _previouslySelectedRepos;
-
-    private ElementTheme SelectedTheme => _host.GetService<IThemeSelectorService>().Theme;
-
-    /// <summary>
-    /// Gets or sets a value indicating whether the log-in prompt is on screen.
-    /// </summary>
-    public bool IsLoggingIn
-    {
-        get; set;
-    }
-
-    /// <summary>
-    /// Gets or sets the list that keeps all repositories the user wants to clone.
-    /// </summary>
-    public List<CloningInformation> EverythingToClone
-    {
-        get; set;
-    }
-
-    /// <summary>
-    /// The url of the repository the user wants to clone.
-    /// </summary>
-    [ObservableProperty]
-    private string _url = string.Empty;
-
-    /// <summary>
-    /// All the providers Dev Home found.  Used for logging in the accounts and getting all repositories.
-    /// </summary>
-    private RepositoryProviders _providers;
-
-    /// <summary>
-    /// The list of all repositories shown to the user on the repositories page.
-    /// </summary>
-    private IEnumerable<IRepository> _repositoriesForAccount;
-
-    /// <summary>
-    /// Names of all providers.  This is shown to the user on the accounts page.
-    /// </summary>
-    [ObservableProperty]
-    private ObservableCollection<string> _providerNames = new ();
-
-    /// <summary>
-    /// Names of all accounts the user has logged into for a particular provider.
-    /// </summary>
-    [ObservableProperty]
-    [NotifyPropertyChangedFor(nameof(IsAccountComboBoxEnabled))]
-    private ObservableCollection<string> _accounts = new ();
-
-    /// <summary>
-    /// The currently selected account.
-    /// </summary>
-    private string _selectedAccount;
-
-    /// <summary>
-    /// All repositories currently shown on the screen.
-    /// </summary>
-    [ObservableProperty]
-    private ObservableCollection<RepoViewListItem> _repositories = new ();
-
-    /// <summary>
-    /// Should the URL page be visible?
-    /// </summary>
-    [ObservableProperty]
-    private Visibility _showUrlPage;
-
-    /// <summary>
-    /// Should the account page be visible?
-    /// </summary>
-    [ObservableProperty]
-    private Visibility _showAccountPage;
-
-    /// <summary>
-    /// Should the repositories page be visible?
-    /// </summary>
-    [ObservableProperty]
-    private Visibility _showRepoPage;
-
-    /// <summary>
-    /// Should the error text be shown?
-    /// </summary>
-    [ObservableProperty]
-    private Visibility _showErrorTextBox;
-
-    /// <summary>
-    /// Keeps track of if the account button is checked.  Used to switch UIs
-    /// </summary>
-    [ObservableProperty]
-    private bool? _isAccountToggleButtonChecked;
-
-    [ObservableProperty]
-    private bool _isAccountButtonEnabled;
-
-    /// <summary>
-    /// Keeps track if the URL button is checked.  Used to switch UIs
-    /// </summary>
-    [ObservableProperty]
-    private bool? _isUrlAccountButtonChecked;
-
-    [ObservableProperty]
-    private string _primaryButtonText;
-
-    [ObservableProperty]
-    private string _urlParsingError;
-
-    public bool IsAccountComboBoxEnabled => Accounts.Count > 1;
-
-    [ObservableProperty]
-    private Visibility _shouldShowUrlError;
-
-    [ObservableProperty]
-    private bool _isFetchingRepos;
-
-    [ObservableProperty]
-    private bool _shouldEnablePrimaryButton;
-
-    [ObservableProperty]
-    private Style _styleForPrimaryButton;
-
-    [ObservableProperty]
-    private bool _shouldShowLoginUi;
-
-    [ObservableProperty]
-    private bool _shouldShowXButtonInLoginUi;
-
-    [ObservableProperty]
-    private bool _isCancelling;
-
-    /// <summary>
-    /// Indicates if the ListView is currently filtering items.  A result of manually filtering a list view
-    /// is that the SelectionChanged is fired for any selected item that is removed and the item isn't "re-selected"
-    /// To prevent our EverythingToClone from changing this flag is used.
-    /// If true any removals caused by filtering are ignored.
-    /// Question.  If the items aren't "re-selected" how do they become selected?  The list view has SelectRange
-    /// that can be used to re-select items.  This is done in the view.
-    /// </summary>
-    private bool _isFiltering;
-
-    /// <summary>
-    /// Gets or sets a value indicating whether the SelectionChange event fired because SelectRange was called.
-    /// After filtering SelectRange is called to re-select all previously selected items.  This causes SelectionChanged
-    /// to be fired for each item.  Because EverythingToClone didn't change during filtering it contains every item to select.
-    /// This flag is to prevent adding duplicate items are being re-selected.
-    /// </summary>
-    public bool IsCallingSelectRange { get; set; }
-
-    /// <summary>
-    /// Filters all repos down to any that start with text.
-    /// A side-effect of filtering is that SelectionChanged fires for every selected repo but only on removal.
-    /// SelectionChanged isn't fired for re-adding because repos are removed, not added.  To prevent the RepoTool from forgetting the repos that were selected
-    /// the flag _isFiltering is used to prevent modifications to EverythingToClone.
-    /// Once filtering is done SelectRange is called on each item in EverythingToClone to re-select them.
-    /// </summary>
-    /// <param name="text">The text to use with .StartsWith</param>
-    public void FilterRepositories(string text)
-    {
-        IEnumerable<IRepository> filteredRepositories;
-        if (text.Equals(string.Empty, StringComparison.OrdinalIgnoreCase))
-        {
-            filteredRepositories = _repositoriesForAccount;
-        }
-        else
-        {
-            filteredRepositories = _repositoriesForAccount
-                .Where(x => x.DisplayName.StartsWith(text, StringComparison.OrdinalIgnoreCase));
-        }
-
-        _isFiltering = true;
-        Repositories = new ObservableCollection<RepoViewListItem>(OrderRepos(filteredRepositories));
-        _isFiltering = false;
-    }
-
-    /// <summary>
-    /// Order repos in a particular order.  The order is
-    /// 1. User Private repos
-    /// 2. Org repos
-    /// 3. User Public repos.
-    /// Each section is ordered by the most recently updated.
-    /// </summary>
-    /// <param name="repos">The list of repos to order.</param>
-    /// <returns>An enumerable collection of items ready to be put into the ListView</returns>
-    private IEnumerable<RepoViewListItem> OrderRepos(IEnumerable<IRepository> repos)
-    {
-        var organizationRepos = repos.Where(x => !x.OwningAccountName.Equals(_selectedAccount, StringComparison.OrdinalIgnoreCase))
-            .OrderByDescending(x => x.LastUpdated)
-            .Select(x => new RepoViewListItem(x));
-
-        var userRepos = repos.Where(x => x.OwningAccountName.Equals(_selectedAccount, StringComparison.OrdinalIgnoreCase));
-        var userPublicRepos = userRepos.Where(x => !x.IsPrivate)
-            .OrderByDescending(x => x.LastUpdated)
-            .Select(x => new RepoViewListItem(x));
-
-        var userPrivateRepos = userRepos.Where(x => x.IsPrivate)
-            .OrderByDescending(x => x.LastUpdated)
-            .Select(x => new RepoViewListItem(x));
-
-        return userPrivateRepos
-            .Concat(organizationRepos)
-            .Concat(userPublicRepos);
-    }
-
-    /// <summary>
-    /// Gets a value indicating whether the UI can skip the account page and switch to the repo page.
-    /// </summary>
-    /// <remarks>
-    /// UI can skip the account tab and go to the repo page if the following conditions are met
-    /// 1. DevHome has only 1 provider installed.
-    /// 2. The provider has only 1 logged in account.
-    /// </remarks>
-    public bool CanSkipAccountConnection
-    {
-        get;
-        private set;
-    }
-
-    /// <summary>
-    /// Gets or sets what page the user is currently on.  Used to branch logic depending on the page.
-    /// </summary>
-    internal PageKind CurrentPage
-    {
-        get; set;
-    }
-
-    private TypedEventHandler<IDeveloperIdProvider, IDeveloperId> _developerIdChangedEvent;
-
-    /// <summary>
-    /// Logs the user into the provider if they aren't already.
-    /// Changes the page to show all repositories for the user.
-    /// </summary>
-    /// <remarks>
-    /// Fired when the combo box on the account page is changed.
-    /// </remarks>
-    [RelayCommand]
-    private void RepoProviderSelected(string repositoryProviderName)
-    {
-        if (!string.IsNullOrEmpty(repositoryProviderName))
-        {
-            StyleForPrimaryButton = Application.Current.Resources["SystemAccentColor"] as Style;
-            ShouldEnablePrimaryButton = true;
-        }
-        else
-        {
-            StyleForPrimaryButton = Application.Current.Resources["DefaultButtonStyle"] as Style;
-            ShouldEnablePrimaryButton = false;
-        }
-    }
-
-    [RelayCommand]
-    private void CancelButtonPressed()
-    {
-        IsLoggingIn = false;
-        IsCancelling = true;
-    }
-
-    public AddRepoViewModel(
-        ISetupFlowStringResource stringResource,
-        List<CloningInformation> previouslySelectedRepos,
-        IHost host,
-        Guid activityId)
-    {
-        _stringResource = stringResource;
-        _host = host;
-        ChangeToUrlPage();
-
-        // override changes ChangeToUrlPage to correctly set the state.
-        UrlParsingError = string.Empty;
-        ShouldShowUrlError = Visibility.Collapsed;
-        ShowErrorTextBox = Visibility.Collapsed;
-
-        _previouslySelectedRepos = previouslySelectedRepos ?? new List<CloningInformation>();
-        EverythingToClone = new List<CloningInformation>(_previouslySelectedRepos);
-        _activityId = activityId;
-    }
-
-    /// <summary>
-    /// Gets all the extensions the DevHome can see.
-    /// </summary>
-    /// <remarks>
-    /// A valid extension is one that has a repository provider and developerId provider.
-    /// </remarks>
-    public void GetExtensions()
-    {
-        Log.Logger?.ReportInfo(Log.Component.RepoConfig, "Getting installed extensions with Repository and DevId providers");
-        var extensionService = Application.Current.GetService<IExtensionService>();
-        var extensionWrappers = extensionService.GetInstalledExtensionsAsync().Result;
-
-        var extensions = extensionWrappers.Where(
-            extension => extension.HasProviderType(ProviderType.Repository) &&
-            extension.HasProviderType(ProviderType.DeveloperId));
-
-        _providers = new RepositoryProviders(extensions);
-
-        // Start all extensions to get the DisplayName of each provider.
-        _providers.StartAllExtensions();
-
-        ProviderNames = new ObservableCollection<string>(_providers.GetAllProviderNames());
-        TelemetryFactory.Get<ITelemetry>().Log("RepoTool_SearchForExtensions_Event", LogLevel.Critical, new ExtensionEvent(ProviderNames.Count), _activityId);
-
-        IsAccountButtonEnabled = extensions.Any();
-    }
-
-    public void SetChangedEvents(TypedEventHandler<IDeveloperIdProvider, IDeveloperId> handler)
-    {
-        _developerIdChangedEvent = handler;
-    }
-
-    public void ChangeToUrlPage()
-    {
-        Log.Logger?.ReportInfo(Log.Component.RepoConfig, "Changing to Url page");
-        ShowUrlPage = Visibility.Visible;
-        ShowAccountPage = Visibility.Collapsed;
-        ShowRepoPage = Visibility.Collapsed;
-        IsUrlAccountButtonChecked = true;
-        IsAccountToggleButtonChecked = false;
-        CurrentPage = PageKind.AddViaUrl;
-        PrimaryButtonText = _stringResource.GetLocalized(StringResourceKey.RepoEverythingElsePrimaryButtonText);
-        ShouldShowLoginUi = false;
-    }
-
-    public void ChangeToAccountPage()
-    {
-        Log.Logger?.ReportInfo(Log.Component.RepoConfig, "Changing to Account page");
-        ShouldShowUrlError = Visibility.Collapsed;
-        ShowUrlPage = Visibility.Collapsed;
-        ShowAccountPage = Visibility.Visible;
-        ShowRepoPage = Visibility.Collapsed;
-        IsUrlAccountButtonChecked = false;
-        IsAccountToggleButtonChecked = true;
-        CurrentPage = PageKind.AddViaAccount;
-        PrimaryButtonText = _stringResource.GetLocalized(StringResourceKey.RepoAccountPagePrimaryButtonText);
-        ShouldShowLoginUi = false;
-
-        // List of extensions needs to be refreshed before accessing
-        GetExtensions();
-        if (ProviderNames.Count == 1)
-        {
-            _providers.StartIfNotRunning(ProviderNames[0]);
-            var accounts = _providers.GetAllLoggedInAccounts(ProviderNames[0]);
-            if (accounts.Count() == 1)
-            {
-                CanSkipAccountConnection = true;
-            }
-        }
-    }
-
-    public void ChangeToRepoPage()
-    {
-        Log.Logger?.ReportInfo(Log.Component.RepoConfig, "Changing to Repo page");
-        ShowUrlPage = Visibility.Collapsed;
-        ShowAccountPage = Visibility.Collapsed;
-        ShowRepoPage = Visibility.Visible;
-        CurrentPage = PageKind.Repositories;
-        PrimaryButtonText = _stringResource.GetLocalized(StringResourceKey.RepoEverythingElsePrimaryButtonText);
-        ShouldShowLoginUi = false;
-
-        // The only way to get the repo page is through the account page.
-        // No need to change toggle buttons.
-    }
-
-    /// <summary>
-    /// Makes sure all needed information is present.
-    /// </summary>
-    /// <returns>True if all information is in order, otherwise false</returns>
-    public bool ValidateRepoInformation()
-    {
-        if (CurrentPage == PageKind.AddViaUrl)
-        {
-            // Check if Url field is empty
-            if (string.IsNullOrEmpty(Url))
-            {
-                return false;
-            }
-
-            if (!Uri.TryCreate(Url, UriKind.RelativeOrAbsolute, out _))
-            {
-                UrlParsingError = _stringResource.GetLocalized(StringResourceKey.UrlValidationBadUrl);
-                ShouldShowUrlError = Visibility.Visible;
-                return false;
-            }
-
-            var sshMatch = Regex.Match(Url, "^.*@.*:.*\\/.*");
-
-            if (sshMatch.Success)
-            {
-                UrlParsingError = _stringResource.GetLocalized(StringResourceKey.SSHConnectionStringNotAllowed);
-                ShouldShowUrlError = Visibility.Visible;
-                return false;
-            }
-
-            ShouldShowUrlError = Visibility.Collapsed;
-            return true;
-        }
-        else if (CurrentPage == PageKind.AddViaAccount || CurrentPage == PageKind.Repositories)
-        {
-             return EverythingToClone.Count > 0;
-        }
-        else
-        {
-            return false;
-        }
-    }
-
-    /// <summary>
-    /// Gets all the accounts for a provider and updates the UI.
-    /// </summary>
-    /// <param name="repositoryProviderName">The provider the user wants to use.</param>
-    public async Task GetAccountsAsync(string repositoryProviderName, Frame loginFrame)
-    {
-        await Task.Run(() => _providers.StartIfNotRunning(repositoryProviderName));
-        var loggedInAccounts = await Task.Run(() => _providers.GetAllLoggedInAccounts(repositoryProviderName));
-        if (!loggedInAccounts.Any())
-        {
-            IsLoggingIn = true;
-            ShouldShowLoginUi = true;
-
-            // AddRepoDialog can handle the close button click.  Don't show the x button.
-            ShouldShowXButtonInLoginUi = false;
-            InitiateAddAccountUserExperienceAsync(_providers.GetProvider(repositoryProviderName), loginFrame);
-
-            // Wait 30 seconds for user to log in.
-            var maxIterationsToWait = 30;
-            var currentIteration = 0;
-            var waitDelay = Convert.ToInt32(new TimeSpan(0, 0, 1).TotalMilliseconds);
-            while ((IsLoggingIn && !IsCancelling) && currentIteration++ <= maxIterationsToWait)
-            {
-                await Task.Delay(waitDelay);
-            }
-
-            ShouldShowLoginUi = false;
-            loggedInAccounts = await Task.Run(() => _providers.GetAllLoggedInAccounts(repositoryProviderName));
-            TelemetryFactory.Get<ITelemetry>().Log("RepoTool_GetAccount_Event", LogLevel.Critical, new RepoDialogGetAccountEvent(repositoryProviderName, alreadyLoggedIn: false), _activityId);
-        }
-        else
-        {
-            TelemetryFactory.Get<ITelemetry>().Log("RepoTool_GetAccount_Event", LogLevel.Critical, new RepoDialogGetAccountEvent(repositoryProviderName, alreadyLoggedIn: true), _activityId);
-        }
-
-        Accounts = new ObservableCollection<string>(loggedInAccounts.Select(x => x.LoginId));
-    }
-
-    /// <summary>
-    /// Adds repositories to the list of repos to clone.
-    /// Removes repositories from the list of repos to clone.
-    /// </summary>
-    /// <param name="providerName">The provider that is used to do the cloning.</param>
-    /// <param name="accountName">The account used to authenticate into the provider.</param>
-    /// <param name="repositoriesToAdd">Repositories to add</param>
-    /// <param name="repositoriesToRemove">Repositories to remove.</param>
-    /// <remarks>
-    /// User has to go through the account screen to get here.  The login id to use is known.
-    /// Repos will not be saved when filtering is taking place, or SelectRange is being called.
-    /// Both filtering and SelectRange kicks off this event and EverythingToClone should not be altered at this time.
-    /// </remarks>
-    public void AddOrRemoveRepository(string providerName, string accountName, IList<object> repositoriesToAdd, IList<object> repositoriesToRemove)
-    {
-        // return right away if this event is fired because of filtering or SelectRange is called.
-        if (_isFiltering || IsCallingSelectRange)
-        {
-            return;
-        }
-
-        Log.Logger?.ReportInfo(Log.Component.RepoConfig, $"Adding and removing repositories");
-        var developerId = _providers.GetAllLoggedInAccounts(providerName).FirstOrDefault(x => x.LoginId == accountName);
-        foreach (RepoViewListItem repositoryToRemove in repositoriesToRemove)
-        {
-            Log.Logger?.ReportInfo(Log.Component.RepoConfig, $"Removing repository {repositoryToRemove}");
-
-            var repoToRemove = _repositoriesForAccount.FirstOrDefault(x => x.DisplayName.Equals(repositoryToRemove.RepoName, StringComparison.OrdinalIgnoreCase));
-            if (repoToRemove == null)
-            {
-                continue;
-            }
-
-<<<<<<< HEAD
-            var cloningInformation = new CloningInformation(repoToRemove, _host.GetService<IThemeSelectorService>().Theme);
-            cloningInformation.ProviderName = _providers.DisplayName(providerName);
-=======
-            var cloningInformation = new CloningInformation(repoToRemove);
-            cloningInformation.ProviderName = providerName;
->>>>>>> 5d949695
-            cloningInformation.OwningAccount = developerId;
-
-            EverythingToClone.Remove(cloningInformation);
-        }
-
-        foreach (RepoViewListItem repositoryToAdd in repositoriesToAdd)
-        {
-            Log.Logger?.ReportInfo(Log.Component.RepoConfig, $"Adding repository {repositoryToAdd}");
-            var repoToAdd = _repositoriesForAccount.FirstOrDefault(x => x.DisplayName.Equals(repositoryToAdd.RepoName, StringComparison.OrdinalIgnoreCase));
-            if (repoToAdd == null)
-            {
-                continue;
-            }
-
-            var cloningInformation = new CloningInformation(repoToAdd, _host.GetService<IThemeSelectorService>().Theme);
-            cloningInformation.RepositoryProvider = _providers.GetSDKProvider(providerName);
-            cloningInformation.ProviderName = providerName;
-            cloningInformation.OwningAccount = developerId;
-            cloningInformation.EditClonePathAutomationName = _stringResource.GetLocalized(StringResourceKey.RepoPageEditClonePathAutomationProperties, $"{providerName}/{repositoryToAdd}");
-            cloningInformation.RemoveFromCloningAutomationName = _stringResource.GetLocalized(StringResourceKey.RepoPageRemoveRepoAutomationProperties, $"{providerName}/{repositoryToAdd}");
-            EverythingToClone.Add(cloningInformation);
-        }
-    }
-
-    /// <summary>
-    /// Validates that url is a valid url and changes url to be absolute if valid.
-    /// </summary>
-    /// <param name="url">The url to validate</param>
-    /// <param name="uri">The Uri after validation.</param>
-    /// <remarks>If the url is not valid this method sets UrlParsingError and ShouldShowUrlError to the correct values.</remarks>
-    private void ValidateUriAndChangeUiIfBad(string url, out Uri uri)
-    {
-        // If the url isn't valid don't bother finding a provider.
-        if (!Uri.TryCreate(url, UriKind.RelativeOrAbsolute, out uri))
-        {
-            UrlParsingError = _stringResource.GetLocalized(StringResourceKey.UrlValidationBadUrl);
-            ShouldShowUrlError = Visibility.Visible;
-            return;
-        }
-
-        // If user entered a relative Uri put it into a UriBuilder to turn it into an
-        // absolute Uri.  UriBuilder prepends the https scheme
-        if (!uri.IsAbsoluteUri)
-        {
-            try
-            {
-                var uriBuilder = new UriBuilder(uri.OriginalString);
-                uriBuilder.Port = -1;
-                uri = uriBuilder.Uri;
-            }
-            catch (Exception e)
-            {
-                Log.Logger?.ReportError(Log.Component.RepoConfig, $"Invalid URL {uri.OriginalString}", e);
-                UrlParsingError = _stringResource.GetLocalized(StringResourceKey.UrlValidationBadUrl);
-                ShouldShowUrlError = Visibility.Visible;
-                return;
-            }
-        }
-
-        return;
-    }
-
-    /// <summary>
-    /// Adds a repository from the URL page. Steps to determine what repoProvider to use.
-    /// 1. All providers are asked "Can you parse this into a URL you understand."  If yes, that provider to clone the repo.
-    /// 2. If no providers can parse the URL a fall back "GitProvider" is used that uses libgit2sharp to clone the repo.
-    /// ShouldShowUrlError is set here.
-    /// </summary>
-    /// <remarks>
-    /// If ShouldShowUrlError == Visible the repo is not added to the list of repos to clone.
-    /// </remarks>
-    /// <param name="cloneLocation">The location to clone the repo to</param>
-    public void AddRepositoryViaUri(string url, string cloneLocation, Frame loginFrame)
-    {
-        ShouldEnablePrimaryButton = false;
-        Uri uri = null;
-        ValidateUriAndChangeUiIfBad(url, out uri);
-
-        if (uri == null)
-        {
-            return;
-        }
-
-        // This will return null even if the repo uri has a typo in it.
-        // Causing GetCloningInformationFromURL to fall back to git.
-        var provider = _providers.CanAnyProviderSupportThisUri(uri);
-
-        var cloningInformation = GetCloningInformationFromUrl(provider, cloneLocation, uri, loginFrame);
-        if (cloningInformation == null)
-        {
-            // Error information is already set.
-            // Error string is visible
-            return;
-        }
-
-        ShouldShowUrlError = Visibility.Collapsed;
-
-        // User could paste in a url of an already added repo.  Check for that here.
-        if (_previouslySelectedRepos.Any(x => x.RepositoryToClone.OwningAccountName.Equals(cloningInformation.RepositoryToClone.OwningAccountName, StringComparison.OrdinalIgnoreCase)
-            && x.RepositoryToClone.DisplayName.Equals(cloningInformation.RepositoryToClone.DisplayName, StringComparison.OrdinalIgnoreCase)))
-        {
-            UrlParsingError = _stringResource.GetLocalized(StringResourceKey.UrlValidationRepoAlreadyAdded);
-            ShouldShowUrlError = Visibility.Visible;
-            Log.Logger?.ReportInfo(Log.Component.RepoConfig, "Repository has already been added.");
-            TelemetryFactory.Get<ITelemetry>().LogCritical("RepoTool_RepoAlreadyAdded_Event", false, _activityId);
-            return;
-        }
-
-        Log.Logger?.ReportInfo(Log.Component.RepoConfig, $"Adding repository to clone {cloningInformation.RepositoryId} to location '{cloneLocation}'");
-
-        EverythingToClone.Add(cloningInformation);
-        ShouldEnablePrimaryButton = true;
-    }
-
-    /// <summary>
-    /// Tries to assign a provider to a validated uri.
-    /// </summary>
-    /// <param name="provider">The provider to test with.</param>
-    /// <param name="cloneLocation">The location the user wnats to clone the repo.</param>
-    /// <param name="uri">The uri to the repo (Should be a valid uri)</param>
-    /// <param name="loginFrame">The frame to show OAUTH login if the user needs to log in.</param>
-    /// <returns>non-null cloning information if a provider is selected for cloning.  Null for all other cases.</returns>
-    /// <remarks>If the repo is either private, or does not exist, this will ask the user to log in.</remarks>
-    private CloningInformation GetCloningInformationFromUrl(RepositoryProvider provider, string cloneLocation, Uri uri, Frame loginFrame)
-    {
-        if (provider == null)
-        {
-            // Fallback to a generic git provider.
-            // Code path lights up for a repo that has a typo.
-            var cloningInformation = new CloningInformation(new GenericRepository(uri), _host.GetService<IThemeSelectorService>().Theme);
-            cloningInformation.ProviderName = "git";
-            cloningInformation.CloningLocation = new DirectoryInfo(cloneLocation);
-
-            return cloningInformation;
-        }
-
-        // Repo may be public.  Try that.
-        var repo = provider.GetRepositoryFromUri(uri);
-        if (repo != null)
-        {
-            var cloningInformation = new CloningInformation(repo, _host.GetService<IThemeSelectorService>().Theme);
-            cloningInformation.RepositoryProvider = provider.GetProvider();
-            cloningInformation.ProviderName = provider.DisplayName;
-            cloningInformation.CloningLocation = new DirectoryInfo(cloneLocation);
-
-            return cloningInformation;
-        }
-
-        // Repo may be private, or not exist.  Try to get repo info with all logged in accounts.
-        var loggedInAccounts = provider.GetAllLoggedInAccounts();
-        if (loggedInAccounts.Any())
-        {
-            var currentTheme = _host.GetService<IThemeSelectorService>().Theme;
-            foreach (var loggedInAccount in loggedInAccounts)
-            {
-                repo = provider.GetRepositoryFromUri(uri, loggedInAccount);
-                if (repo != null)
-                {
-                    var cloningInformation = new CloningInformation(repo, currentTheme);
-                    cloningInformation.RepositoryProvider = provider.GetProvider();
-                    cloningInformation.ProviderName = provider.DisplayName;
-                    cloningInformation.CloningLocation = new DirectoryInfo(cloneLocation);
-                    cloningInformation.OwningAccount = loggedInAccount;
-
-                    return cloningInformation;
-                }
-            }
-
-            // In the case that no logged in accounts can access it, return null
-            // until DevHome can handle multiple accounts.
-            // Should have a better error string.
-            // TODO: Figure out a better error message?
-            UrlParsingError = _stringResource.GetLocalized(StringResourceKey.UrlNoAccountsHaveAccess);
-            ShouldShowUrlError = Visibility.Visible;
-
-            return null;
-        }
-
-        // At this point one of three things are true
-        // 1. The repo is private and no accounts are logged in.
-        // 2. The repo does not exist (Might have been a typo in the name)
-        // Because DevHome cannot tell if a repo is private, or does not exist, prompt the user to log in.
-        // Only ask if DevHome hasn't asked already.
-        UrlParsingError = _stringResource.GetLocalized(StringResourceKey.UrlNoAccountsHaveAccess);
-        ShouldShowUrlError = Visibility.Visible;
-        IsLoggingIn = true;
-        InitiateAddAccountUserExperienceAsync(provider, loginFrame);
-        return null;
-    }
-
-    /// <summary>
-    /// Launches the login experience for the provided provider.
-    /// </summary>
-    /// <param name="provider">The provider used to log the user in.</param>
-    /// <param name="loginFrame">The frame to use to display the OAUTH path</param>
-    private void InitiateAddAccountUserExperienceAsync(RepositoryProvider provider, Frame loginFrame)
-    {
-        TelemetryFactory.Get<ITelemetry>().Log(
-                                                "EntryPoint_DevId_Event",
-                                                LogLevel.Critical,
-                                                new EntryPointEvent(EntryPointEvent.EntryPoint.Settings));
-
-        provider.SetChangedEvent(_developerIdChangedEvent);
-        var authenticationFlow = provider.GetAuthenticationExperienceKind();
-        if (authenticationFlow == AuthenticationExperienceKind.CardSession)
-        {
-            var loginUi = _providers.GetLoginUi(provider.ExtensionDisplayName, SelectedTheme);
-            loginFrame.Content = loginUi;
-        }
-        else if (authenticationFlow == AuthenticationExperienceKind.CustomProvider)
-        {
-            var windowHandle = _host.GetService<WindowEx>().GetWindowHandle();
-            var windowPtr = Win32Interop.GetWindowIdFromWindow(windowHandle);
-            try
-            {
-                var developerIdResult = provider.ShowLogonBehavior(windowPtr).AsTask().Result;
-                if (developerIdResult.Result.Status == ProviderOperationStatus.Failure)
-                {
-                    GlobalLog.Logger?.ReportError($"{developerIdResult.Result.DisplayMessage} - {developerIdResult.Result.DiagnosticText}");
-                    return;
-                }
-            }
-            catch (Exception ex)
-            {
-                GlobalLog.Logger?.ReportError($"Exception thrown while calling show logon session", ex);
-            }
-        }
-    }
-
-    /// <summary>
-    /// Gets all the repositories for the specified provider and account.
-    /// </summary>
-    /// <remarks>
-    /// The side effect of this method is _repositoriesForAccount is populated with repositories.
-    /// </remarks>
-    /// <param name="repositoryProvider">The provider.  This should match the display name of the extension</param>
-    /// <param name="loginId">The login Id to get the repositories for</param>
-    public async Task GetRepositoriesAsync(string repositoryProvider, string loginId)
-    {
-        _selectedAccount = loginId;
-        IsFetchingRepos = true;
-        await Task.Run(() =>
-        {
-            TelemetryFactory.Get<ITelemetry>().Log("RepoTool_GetRepos_Event", LogLevel.Critical, new RepoToolEvent("GettingAllLoggedInAccounts"), _activityId);
-            var loggedInDeveloper = _providers.GetAllLoggedInAccounts(repositoryProvider).FirstOrDefault(x => x.LoginId == loginId);
-
-            TelemetryFactory.Get<ITelemetry>().Log("RepoTool_GetRepos_Event", LogLevel.Critical, new RepoToolEvent("GettingAllRepos"), _activityId);
-            _repositoriesForAccount = _providers.GetAllRepositories(repositoryProvider, loggedInDeveloper);
-        });
-        IsFetchingRepos = false;
-    }
-
-    /// <summary>
-    /// Updates the UI with the repositories to display for the specific user and provider.
-    /// </summary>
-    /// <param name="repositoryProvider">The name of the provider</param>
-    /// <param name="loginId">The login ID</param>
-    /// <returns>All previously selected repos excluding any added via URL.</returns>
-    public IEnumerable<RepoViewListItem> SetRepositories(string repositoryProvider, string loginId)
-    {
-        Repositories = new ObservableCollection<RepoViewListItem>(OrderRepos(_repositoriesForAccount));
-
-        return _previouslySelectedRepos.Where(x => x.OwningAccount != null)
-            .Where(x => x.ProviderName.Equals(repositoryProvider, StringComparison.OrdinalIgnoreCase)
-            && x.OwningAccount.LoginId.Equals(loginId, StringComparison.OrdinalIgnoreCase))
-            .Select(x => new RepoViewListItem(x.RepositoryToClone));
-    }
-
-    /// <summary>
-    /// Sets the clone location for all repositories to _cloneLocation
-    /// </summary>
-    /// <param name="cloneLocation">The location to clone all repositories to.</param>
-    public void SetCloneLocation(string cloneLocation)
-    {
-        Log.Logger?.ReportInfo(Log.Component.RepoConfig, $"Setting the clone location for all repositories to {cloneLocation}");
-        foreach (var cloningInformation in EverythingToClone)
-        {
-            // N^2 algorithm.  Shouldn't be too slow unless at least 100 repos are added.
-            if (!_previouslySelectedRepos.Any(x => x == cloningInformation))
-            {
-                cloningInformation.CloningLocation = new DirectoryInfo(cloneLocation);
-            }
-        }
-    }
-}
+﻿// Copyright (c) Microsoft Corporation and Contributors
+// Licensed under the MIT license.
+
+using System;
+using System.Collections.Generic;
+using System.Collections.ObjectModel;
+using System.IO;
+using System.Linq;
+using System.Text.RegularExpressions;
+using System.Threading.Tasks;
+using CommunityToolkit.Mvvm.ComponentModel;
+using CommunityToolkit.Mvvm.Input;
+using DevHome.Common.Extensions;
+using DevHome.Common.Services;
+using DevHome.Common.TelemetryEvents.DeveloperId;
+using DevHome.Common.TelemetryEvents.SetupFlow;
+using DevHome.Contracts.Services;
+using DevHome.Logging;
+using DevHome.SetupFlow.Common.Helpers;
+using DevHome.SetupFlow.Models;
+using DevHome.SetupFlow.Services;
+using DevHome.Telemetry;
+using Microsoft.Extensions.Hosting;
+using Microsoft.UI;
+using Microsoft.UI.Xaml;
+using Microsoft.UI.Xaml.Controls;
+using Microsoft.Windows.DevHome.SDK;
+using Windows.Foundation;
+using WinUIEx;
+using static DevHome.SetupFlow.Models.Common;
+
+namespace DevHome.SetupFlow.ViewModels;
+
+/// <summary>
+/// View model to handle the top layer of the repo tool including
+/// 1. Repo Review
+/// 2. Switching between account, repositories, and url page
+/// </summary>
+public partial class AddRepoViewModel : ObservableObject
+{
+    private readonly IHost _host;
+
+    private readonly Guid _activityId;
+
+    private readonly ISetupFlowStringResource _stringResource;
+
+    private readonly List<CloningInformation> _previouslySelectedRepos;
+
+    private ElementTheme SelectedTheme => _host.GetService<IThemeSelectorService>().Theme;
+
+    /// <summary>
+    /// Gets or sets a value indicating whether the log-in prompt is on screen.
+    /// </summary>
+    public bool IsLoggingIn
+    {
+        get; set;
+    }
+
+    /// <summary>
+    /// Gets or sets the list that keeps all repositories the user wants to clone.
+    /// </summary>
+    public List<CloningInformation> EverythingToClone
+    {
+        get; set;
+    }
+
+    /// <summary>
+    /// The url of the repository the user wants to clone.
+    /// </summary>
+    [ObservableProperty]
+    private string _url = string.Empty;
+
+    /// <summary>
+    /// All the providers Dev Home found.  Used for logging in the accounts and getting all repositories.
+    /// </summary>
+    private RepositoryProviders _providers;
+
+    /// <summary>
+    /// The list of all repositories shown to the user on the repositories page.
+    /// </summary>
+    private IEnumerable<IRepository> _repositoriesForAccount;
+
+    /// <summary>
+    /// Names of all providers.  This is shown to the user on the accounts page.
+    /// </summary>
+    [ObservableProperty]
+    private ObservableCollection<string> _providerNames = new ();
+
+    /// <summary>
+    /// Names of all accounts the user has logged into for a particular provider.
+    /// </summary>
+    [ObservableProperty]
+    [NotifyPropertyChangedFor(nameof(IsAccountComboBoxEnabled))]
+    private ObservableCollection<string> _accounts = new ();
+
+    /// <summary>
+    /// The currently selected account.
+    /// </summary>
+    private string _selectedAccount;
+
+    /// <summary>
+    /// All repositories currently shown on the screen.
+    /// </summary>
+    [ObservableProperty]
+    private ObservableCollection<RepoViewListItem> _repositories = new ();
+
+    /// <summary>
+    /// Should the URL page be visible?
+    /// </summary>
+    [ObservableProperty]
+    private Visibility _showUrlPage;
+
+    /// <summary>
+    /// Should the account page be visible?
+    /// </summary>
+    [ObservableProperty]
+    private Visibility _showAccountPage;
+
+    /// <summary>
+    /// Should the repositories page be visible?
+    /// </summary>
+    [ObservableProperty]
+    private Visibility _showRepoPage;
+
+    /// <summary>
+    /// Should the error text be shown?
+    /// </summary>
+    [ObservableProperty]
+    private Visibility _showErrorTextBox;
+
+    /// <summary>
+    /// Keeps track of if the account button is checked.  Used to switch UIs
+    /// </summary>
+    [ObservableProperty]
+    private bool? _isAccountToggleButtonChecked;
+
+    [ObservableProperty]
+    private bool _isAccountButtonEnabled;
+
+    /// <summary>
+    /// Keeps track if the URL button is checked.  Used to switch UIs
+    /// </summary>
+    [ObservableProperty]
+    private bool? _isUrlAccountButtonChecked;
+
+    [ObservableProperty]
+    private string _primaryButtonText;
+
+    [ObservableProperty]
+    private string _urlParsingError;
+
+    public bool IsAccountComboBoxEnabled => Accounts.Count > 1;
+
+    [ObservableProperty]
+    private Visibility _shouldShowUrlError;
+
+    [ObservableProperty]
+    private bool _isFetchingRepos;
+
+    [ObservableProperty]
+    private bool _shouldEnablePrimaryButton;
+
+    [ObservableProperty]
+    private Style _styleForPrimaryButton;
+
+    [ObservableProperty]
+    private bool _shouldShowLoginUi;
+
+    [ObservableProperty]
+    private bool _shouldShowXButtonInLoginUi;
+
+    [ObservableProperty]
+    private bool _isCancelling;
+
+    /// <summary>
+    /// Indicates if the ListView is currently filtering items.  A result of manually filtering a list view
+    /// is that the SelectionChanged is fired for any selected item that is removed and the item isn't "re-selected"
+    /// To prevent our EverythingToClone from changing this flag is used.
+    /// If true any removals caused by filtering are ignored.
+    /// Question.  If the items aren't "re-selected" how do they become selected?  The list view has SelectRange
+    /// that can be used to re-select items.  This is done in the view.
+    /// </summary>
+    private bool _isFiltering;
+
+    /// <summary>
+    /// Gets or sets a value indicating whether the SelectionChange event fired because SelectRange was called.
+    /// After filtering SelectRange is called to re-select all previously selected items.  This causes SelectionChanged
+    /// to be fired for each item.  Because EverythingToClone didn't change during filtering it contains every item to select.
+    /// This flag is to prevent adding duplicate items are being re-selected.
+    /// </summary>
+    public bool IsCallingSelectRange { get; set; }
+
+    /// <summary>
+    /// Filters all repos down to any that start with text.
+    /// A side-effect of filtering is that SelectionChanged fires for every selected repo but only on removal.
+    /// SelectionChanged isn't fired for re-adding because repos are removed, not added.  To prevent the RepoTool from forgetting the repos that were selected
+    /// the flag _isFiltering is used to prevent modifications to EverythingToClone.
+    /// Once filtering is done SelectRange is called on each item in EverythingToClone to re-select them.
+    /// </summary>
+    /// <param name="text">The text to use with .StartsWith</param>
+    public void FilterRepositories(string text)
+    {
+        IEnumerable<IRepository> filteredRepositories;
+        if (text.Equals(string.Empty, StringComparison.OrdinalIgnoreCase))
+        {
+            filteredRepositories = _repositoriesForAccount;
+        }
+        else
+        {
+            filteredRepositories = _repositoriesForAccount
+                .Where(x => x.DisplayName.StartsWith(text, StringComparison.OrdinalIgnoreCase));
+        }
+
+        _isFiltering = true;
+        Repositories = new ObservableCollection<RepoViewListItem>(OrderRepos(filteredRepositories));
+        _isFiltering = false;
+    }
+
+    /// <summary>
+    /// Order repos in a particular order.  The order is
+    /// 1. User Private repos
+    /// 2. Org repos
+    /// 3. User Public repos.
+    /// Each section is ordered by the most recently updated.
+    /// </summary>
+    /// <param name="repos">The list of repos to order.</param>
+    /// <returns>An enumerable collection of items ready to be put into the ListView</returns>
+    private IEnumerable<RepoViewListItem> OrderRepos(IEnumerable<IRepository> repos)
+    {
+        var organizationRepos = repos.Where(x => !x.OwningAccountName.Equals(_selectedAccount, StringComparison.OrdinalIgnoreCase))
+            .OrderByDescending(x => x.LastUpdated)
+            .Select(x => new RepoViewListItem(x));
+
+        var userRepos = repos.Where(x => x.OwningAccountName.Equals(_selectedAccount, StringComparison.OrdinalIgnoreCase));
+        var userPublicRepos = userRepos.Where(x => !x.IsPrivate)
+            .OrderByDescending(x => x.LastUpdated)
+            .Select(x => new RepoViewListItem(x));
+
+        var userPrivateRepos = userRepos.Where(x => x.IsPrivate)
+            .OrderByDescending(x => x.LastUpdated)
+            .Select(x => new RepoViewListItem(x));
+
+        return userPrivateRepos
+            .Concat(organizationRepos)
+            .Concat(userPublicRepos);
+    }
+
+    /// <summary>
+    /// Gets a value indicating whether the UI can skip the account page and switch to the repo page.
+    /// </summary>
+    /// <remarks>
+    /// UI can skip the account tab and go to the repo page if the following conditions are met
+    /// 1. DevHome has only 1 provider installed.
+    /// 2. The provider has only 1 logged in account.
+    /// </remarks>
+    public bool CanSkipAccountConnection
+    {
+        get;
+        private set;
+    }
+
+    /// <summary>
+    /// Gets or sets what page the user is currently on.  Used to branch logic depending on the page.
+    /// </summary>
+    internal PageKind CurrentPage
+    {
+        get; set;
+    }
+
+    private TypedEventHandler<IDeveloperIdProvider, IDeveloperId> _developerIdChangedEvent;
+
+    /// <summary>
+    /// Logs the user into the provider if they aren't already.
+    /// Changes the page to show all repositories for the user.
+    /// </summary>
+    /// <remarks>
+    /// Fired when the combo box on the account page is changed.
+    /// </remarks>
+    [RelayCommand]
+    private void RepoProviderSelected(string repositoryProviderName)
+    {
+        if (!string.IsNullOrEmpty(repositoryProviderName))
+        {
+            StyleForPrimaryButton = Application.Current.Resources["SystemAccentColor"] as Style;
+            ShouldEnablePrimaryButton = true;
+        }
+        else
+        {
+            StyleForPrimaryButton = Application.Current.Resources["DefaultButtonStyle"] as Style;
+            ShouldEnablePrimaryButton = false;
+        }
+    }
+
+    [RelayCommand]
+    private void CancelButtonPressed()
+    {
+        IsLoggingIn = false;
+        IsCancelling = true;
+    }
+
+    public AddRepoViewModel(
+        ISetupFlowStringResource stringResource,
+        List<CloningInformation> previouslySelectedRepos,
+        IHost host,
+        Guid activityId)
+    {
+        _stringResource = stringResource;
+        _host = host;
+        ChangeToUrlPage();
+
+        // override changes ChangeToUrlPage to correctly set the state.
+        UrlParsingError = string.Empty;
+        ShouldShowUrlError = Visibility.Collapsed;
+        ShowErrorTextBox = Visibility.Collapsed;
+
+        _previouslySelectedRepos = previouslySelectedRepos ?? new List<CloningInformation>();
+        EverythingToClone = new List<CloningInformation>(_previouslySelectedRepos);
+        _activityId = activityId;
+    }
+
+    /// <summary>
+    /// Gets all the extensions the DevHome can see.
+    /// </summary>
+    /// <remarks>
+    /// A valid extension is one that has a repository provider and developerId provider.
+    /// </remarks>
+    public void GetExtensions()
+    {
+        Log.Logger?.ReportInfo(Log.Component.RepoConfig, "Getting installed extensions with Repository and DevId providers");
+        var extensionService = Application.Current.GetService<IExtensionService>();
+        var extensionWrappers = extensionService.GetInstalledExtensionsAsync().Result;
+
+        var extensions = extensionWrappers.Where(
+            extension => extension.HasProviderType(ProviderType.Repository) &&
+            extension.HasProviderType(ProviderType.DeveloperId));
+
+        _providers = new RepositoryProviders(extensions);
+
+        // Start all extensions to get the DisplayName of each provider.
+        _providers.StartAllExtensions();
+
+        ProviderNames = new ObservableCollection<string>(_providers.GetAllProviderNames());
+        TelemetryFactory.Get<ITelemetry>().Log("RepoTool_SearchForExtensions_Event", LogLevel.Critical, new ExtensionEvent(ProviderNames.Count), _activityId);
+
+        IsAccountButtonEnabled = extensions.Any();
+    }
+
+    public void SetChangedEvents(TypedEventHandler<IDeveloperIdProvider, IDeveloperId> handler)
+    {
+        _developerIdChangedEvent = handler;
+    }
+
+    public void ChangeToUrlPage()
+    {
+        Log.Logger?.ReportInfo(Log.Component.RepoConfig, "Changing to Url page");
+        ShowUrlPage = Visibility.Visible;
+        ShowAccountPage = Visibility.Collapsed;
+        ShowRepoPage = Visibility.Collapsed;
+        IsUrlAccountButtonChecked = true;
+        IsAccountToggleButtonChecked = false;
+        CurrentPage = PageKind.AddViaUrl;
+        PrimaryButtonText = _stringResource.GetLocalized(StringResourceKey.RepoEverythingElsePrimaryButtonText);
+        ShouldShowLoginUi = false;
+    }
+
+    public void ChangeToAccountPage()
+    {
+        Log.Logger?.ReportInfo(Log.Component.RepoConfig, "Changing to Account page");
+        ShouldShowUrlError = Visibility.Collapsed;
+        ShowUrlPage = Visibility.Collapsed;
+        ShowAccountPage = Visibility.Visible;
+        ShowRepoPage = Visibility.Collapsed;
+        IsUrlAccountButtonChecked = false;
+        IsAccountToggleButtonChecked = true;
+        CurrentPage = PageKind.AddViaAccount;
+        PrimaryButtonText = _stringResource.GetLocalized(StringResourceKey.RepoAccountPagePrimaryButtonText);
+        ShouldShowLoginUi = false;
+
+        // List of extensions needs to be refreshed before accessing
+        GetExtensions();
+        if (ProviderNames.Count == 1)
+        {
+            _providers.StartIfNotRunning(ProviderNames[0]);
+            var accounts = _providers.GetAllLoggedInAccounts(ProviderNames[0]);
+            if (accounts.Count() == 1)
+            {
+                CanSkipAccountConnection = true;
+            }
+        }
+    }
+
+    public void ChangeToRepoPage()
+    {
+        Log.Logger?.ReportInfo(Log.Component.RepoConfig, "Changing to Repo page");
+        ShowUrlPage = Visibility.Collapsed;
+        ShowAccountPage = Visibility.Collapsed;
+        ShowRepoPage = Visibility.Visible;
+        CurrentPage = PageKind.Repositories;
+        PrimaryButtonText = _stringResource.GetLocalized(StringResourceKey.RepoEverythingElsePrimaryButtonText);
+        ShouldShowLoginUi = false;
+
+        // The only way to get the repo page is through the account page.
+        // No need to change toggle buttons.
+    }
+
+    /// <summary>
+    /// Makes sure all needed information is present.
+    /// </summary>
+    /// <returns>True if all information is in order, otherwise false</returns>
+    public bool ValidateRepoInformation()
+    {
+        if (CurrentPage == PageKind.AddViaUrl)
+        {
+            // Check if Url field is empty
+            if (string.IsNullOrEmpty(Url))
+            {
+                return false;
+            }
+
+            if (!Uri.TryCreate(Url, UriKind.RelativeOrAbsolute, out _))
+            {
+                UrlParsingError = _stringResource.GetLocalized(StringResourceKey.UrlValidationBadUrl);
+                ShouldShowUrlError = Visibility.Visible;
+                return false;
+            }
+
+            var sshMatch = Regex.Match(Url, "^.*@.*:.*\\/.*");
+
+            if (sshMatch.Success)
+            {
+                UrlParsingError = _stringResource.GetLocalized(StringResourceKey.SSHConnectionStringNotAllowed);
+                ShouldShowUrlError = Visibility.Visible;
+                return false;
+            }
+
+            ShouldShowUrlError = Visibility.Collapsed;
+            return true;
+        }
+        else if (CurrentPage == PageKind.AddViaAccount || CurrentPage == PageKind.Repositories)
+        {
+             return EverythingToClone.Count > 0;
+        }
+        else
+        {
+            return false;
+        }
+    }
+
+    /// <summary>
+    /// Gets all the accounts for a provider and updates the UI.
+    /// </summary>
+    /// <param name="repositoryProviderName">The provider the user wants to use.</param>
+    public async Task GetAccountsAsync(string repositoryProviderName, Frame loginFrame)
+    {
+        await Task.Run(() => _providers.StartIfNotRunning(repositoryProviderName));
+        var loggedInAccounts = await Task.Run(() => _providers.GetAllLoggedInAccounts(repositoryProviderName));
+        if (!loggedInAccounts.Any())
+        {
+            IsLoggingIn = true;
+            ShouldShowLoginUi = true;
+
+            // AddRepoDialog can handle the close button click.  Don't show the x button.
+            ShouldShowXButtonInLoginUi = false;
+            InitiateAddAccountUserExperienceAsync(_providers.GetProvider(repositoryProviderName), loginFrame);
+
+            // Wait 30 seconds for user to log in.
+            var maxIterationsToWait = 30;
+            var currentIteration = 0;
+            var waitDelay = Convert.ToInt32(new TimeSpan(0, 0, 1).TotalMilliseconds);
+            while ((IsLoggingIn && !IsCancelling) && currentIteration++ <= maxIterationsToWait)
+            {
+                await Task.Delay(waitDelay);
+            }
+
+            ShouldShowLoginUi = false;
+            loggedInAccounts = await Task.Run(() => _providers.GetAllLoggedInAccounts(repositoryProviderName));
+            TelemetryFactory.Get<ITelemetry>().Log("RepoTool_GetAccount_Event", LogLevel.Critical, new RepoDialogGetAccountEvent(repositoryProviderName, alreadyLoggedIn: false), _activityId);
+        }
+        else
+        {
+            TelemetryFactory.Get<ITelemetry>().Log("RepoTool_GetAccount_Event", LogLevel.Critical, new RepoDialogGetAccountEvent(repositoryProviderName, alreadyLoggedIn: true), _activityId);
+        }
+
+        Accounts = new ObservableCollection<string>(loggedInAccounts.Select(x => x.LoginId));
+    }
+
+    /// <summary>
+    /// Adds repositories to the list of repos to clone.
+    /// Removes repositories from the list of repos to clone.
+    /// </summary>
+    /// <param name="providerName">The provider that is used to do the cloning.</param>
+    /// <param name="accountName">The account used to authenticate into the provider.</param>
+    /// <param name="repositoriesToAdd">Repositories to add</param>
+    /// <param name="repositoriesToRemove">Repositories to remove.</param>
+    /// <remarks>
+    /// User has to go through the account screen to get here.  The login id to use is known.
+    /// Repos will not be saved when filtering is taking place, or SelectRange is being called.
+    /// Both filtering and SelectRange kicks off this event and EverythingToClone should not be altered at this time.
+    /// </remarks>
+    public void AddOrRemoveRepository(string providerName, string accountName, IList<object> repositoriesToAdd, IList<object> repositoriesToRemove)
+    {
+        // return right away if this event is fired because of filtering or SelectRange is called.
+        if (_isFiltering || IsCallingSelectRange)
+        {
+            return;
+        }
+
+        Log.Logger?.ReportInfo(Log.Component.RepoConfig, $"Adding and removing repositories");
+        var developerId = _providers.GetAllLoggedInAccounts(providerName).FirstOrDefault(x => x.LoginId == accountName);
+        foreach (RepoViewListItem repositoryToRemove in repositoriesToRemove)
+        {
+            Log.Logger?.ReportInfo(Log.Component.RepoConfig, $"Removing repository {repositoryToRemove}");
+
+            var repoToRemove = _repositoriesForAccount.FirstOrDefault(x => x.DisplayName.Equals(repositoryToRemove.RepoName, StringComparison.OrdinalIgnoreCase));
+            if (repoToRemove == null)
+            {
+                continue;
+            }
+
+            var cloningInformation = new CloningInformation(repoToRemove, _host.GetService<IThemeSelectorService>().Theme);
+            cloningInformation.ProviderName = _providers.DisplayName(providerName);
+            cloningInformation.OwningAccount = developerId;
+
+            EverythingToClone.Remove(cloningInformation);
+        }
+
+        foreach (RepoViewListItem repositoryToAdd in repositoriesToAdd)
+        {
+            Log.Logger?.ReportInfo(Log.Component.RepoConfig, $"Adding repository {repositoryToAdd}");
+            var repoToAdd = _repositoriesForAccount.FirstOrDefault(x => x.DisplayName.Equals(repositoryToAdd.RepoName, StringComparison.OrdinalIgnoreCase));
+            if (repoToAdd == null)
+            {
+                continue;
+            }
+
+            var cloningInformation = new CloningInformation(repoToAdd, _host.GetService<IThemeSelectorService>().Theme);
+            cloningInformation.RepositoryProvider = _providers.GetSDKProvider(providerName);
+            cloningInformation.ProviderName = providerName;
+            cloningInformation.OwningAccount = developerId;
+            cloningInformation.EditClonePathAutomationName = _stringResource.GetLocalized(StringResourceKey.RepoPageEditClonePathAutomationProperties, $"{providerName}/{repositoryToAdd}");
+            cloningInformation.RemoveFromCloningAutomationName = _stringResource.GetLocalized(StringResourceKey.RepoPageRemoveRepoAutomationProperties, $"{providerName}/{repositoryToAdd}");
+            EverythingToClone.Add(cloningInformation);
+        }
+    }
+
+    /// <summary>
+    /// Validates that url is a valid url and changes url to be absolute if valid.
+    /// </summary>
+    /// <param name="url">The url to validate</param>
+    /// <param name="uri">The Uri after validation.</param>
+    /// <remarks>If the url is not valid this method sets UrlParsingError and ShouldShowUrlError to the correct values.</remarks>
+    private void ValidateUriAndChangeUiIfBad(string url, out Uri uri)
+    {
+        // If the url isn't valid don't bother finding a provider.
+        if (!Uri.TryCreate(url, UriKind.RelativeOrAbsolute, out uri))
+        {
+            UrlParsingError = _stringResource.GetLocalized(StringResourceKey.UrlValidationBadUrl);
+            ShouldShowUrlError = Visibility.Visible;
+            return;
+        }
+
+        // If user entered a relative Uri put it into a UriBuilder to turn it into an
+        // absolute Uri.  UriBuilder prepends the https scheme
+        if (!uri.IsAbsoluteUri)
+        {
+            try
+            {
+                var uriBuilder = new UriBuilder(uri.OriginalString);
+                uriBuilder.Port = -1;
+                uri = uriBuilder.Uri;
+            }
+            catch (Exception e)
+            {
+                Log.Logger?.ReportError(Log.Component.RepoConfig, $"Invalid URL {uri.OriginalString}", e);
+                UrlParsingError = _stringResource.GetLocalized(StringResourceKey.UrlValidationBadUrl);
+                ShouldShowUrlError = Visibility.Visible;
+                return;
+            }
+        }
+
+        return;
+    }
+
+    /// <summary>
+    /// Adds a repository from the URL page. Steps to determine what repoProvider to use.
+    /// 1. All providers are asked "Can you parse this into a URL you understand."  If yes, that provider to clone the repo.
+    /// 2. If no providers can parse the URL a fall back "GitProvider" is used that uses libgit2sharp to clone the repo.
+    /// ShouldShowUrlError is set here.
+    /// </summary>
+    /// <remarks>
+    /// If ShouldShowUrlError == Visible the repo is not added to the list of repos to clone.
+    /// </remarks>
+    /// <param name="cloneLocation">The location to clone the repo to</param>
+    public void AddRepositoryViaUri(string url, string cloneLocation, Frame loginFrame)
+    {
+        ShouldEnablePrimaryButton = false;
+        Uri uri = null;
+        ValidateUriAndChangeUiIfBad(url, out uri);
+
+        if (uri == null)
+        {
+            return;
+        }
+
+        // This will return null even if the repo uri has a typo in it.
+        // Causing GetCloningInformationFromURL to fall back to git.
+        var provider = _providers.CanAnyProviderSupportThisUri(uri);
+
+        var cloningInformation = GetCloningInformationFromUrl(provider, cloneLocation, uri, loginFrame);
+        if (cloningInformation == null)
+        {
+            // Error information is already set.
+            // Error string is visible
+            return;
+        }
+
+        ShouldShowUrlError = Visibility.Collapsed;
+
+        // User could paste in a url of an already added repo.  Check for that here.
+        if (_previouslySelectedRepos.Any(x => x.RepositoryToClone.OwningAccountName.Equals(cloningInformation.RepositoryToClone.OwningAccountName, StringComparison.OrdinalIgnoreCase)
+            && x.RepositoryToClone.DisplayName.Equals(cloningInformation.RepositoryToClone.DisplayName, StringComparison.OrdinalIgnoreCase)))
+        {
+            UrlParsingError = _stringResource.GetLocalized(StringResourceKey.UrlValidationRepoAlreadyAdded);
+            ShouldShowUrlError = Visibility.Visible;
+            Log.Logger?.ReportInfo(Log.Component.RepoConfig, "Repository has already been added.");
+            TelemetryFactory.Get<ITelemetry>().LogCritical("RepoTool_RepoAlreadyAdded_Event", false, _activityId);
+            return;
+        }
+
+        Log.Logger?.ReportInfo(Log.Component.RepoConfig, $"Adding repository to clone {cloningInformation.RepositoryId} to location '{cloneLocation}'");
+
+        EverythingToClone.Add(cloningInformation);
+        ShouldEnablePrimaryButton = true;
+    }
+
+    /// <summary>
+    /// Tries to assign a provider to a validated uri.
+    /// </summary>
+    /// <param name="provider">The provider to test with.</param>
+    /// <param name="cloneLocation">The location the user wnats to clone the repo.</param>
+    /// <param name="uri">The uri to the repo (Should be a valid uri)</param>
+    /// <param name="loginFrame">The frame to show OAUTH login if the user needs to log in.</param>
+    /// <returns>non-null cloning information if a provider is selected for cloning.  Null for all other cases.</returns>
+    /// <remarks>If the repo is either private, or does not exist, this will ask the user to log in.</remarks>
+    private CloningInformation GetCloningInformationFromUrl(RepositoryProvider provider, string cloneLocation, Uri uri, Frame loginFrame)
+    {
+        if (provider == null)
+        {
+            // Fallback to a generic git provider.
+            // Code path lights up for a repo that has a typo.
+            var cloningInformation = new CloningInformation(new GenericRepository(uri), _host.GetService<IThemeSelectorService>().Theme);
+            cloningInformation.ProviderName = "git";
+            cloningInformation.CloningLocation = new DirectoryInfo(cloneLocation);
+
+            return cloningInformation;
+        }
+
+        // Repo may be public.  Try that.
+        var repo = provider.GetRepositoryFromUri(uri);
+        if (repo != null)
+        {
+            var cloningInformation = new CloningInformation(repo, _host.GetService<IThemeSelectorService>().Theme);
+            cloningInformation.RepositoryProvider = provider.GetProvider();
+            cloningInformation.ProviderName = provider.DisplayName;
+            cloningInformation.CloningLocation = new DirectoryInfo(cloneLocation);
+
+            return cloningInformation;
+        }
+
+        // Repo may be private, or not exist.  Try to get repo info with all logged in accounts.
+        var loggedInAccounts = provider.GetAllLoggedInAccounts();
+        if (loggedInAccounts.Any())
+        {
+            var currentTheme = _host.GetService<IThemeSelectorService>().Theme;
+            foreach (var loggedInAccount in loggedInAccounts)
+            {
+                repo = provider.GetRepositoryFromUri(uri, loggedInAccount);
+                if (repo != null)
+                {
+                    var cloningInformation = new CloningInformation(repo, currentTheme);
+                    cloningInformation.RepositoryProvider = provider.GetProvider();
+                    cloningInformation.ProviderName = provider.DisplayName;
+                    cloningInformation.CloningLocation = new DirectoryInfo(cloneLocation);
+                    cloningInformation.OwningAccount = loggedInAccount;
+
+                    return cloningInformation;
+                }
+            }
+
+            // In the case that no logged in accounts can access it, return null
+            // until DevHome can handle multiple accounts.
+            // Should have a better error string.
+            // TODO: Figure out a better error message?
+            UrlParsingError = _stringResource.GetLocalized(StringResourceKey.UrlNoAccountsHaveAccess);
+            ShouldShowUrlError = Visibility.Visible;
+
+            return null;
+        }
+
+        // At this point one of three things are true
+        // 1. The repo is private and no accounts are logged in.
+        // 2. The repo does not exist (Might have been a typo in the name)
+        // Because DevHome cannot tell if a repo is private, or does not exist, prompt the user to log in.
+        // Only ask if DevHome hasn't asked already.
+        UrlParsingError = _stringResource.GetLocalized(StringResourceKey.UrlNoAccountsHaveAccess);
+        ShouldShowUrlError = Visibility.Visible;
+        IsLoggingIn = true;
+        InitiateAddAccountUserExperienceAsync(provider, loginFrame);
+        return null;
+    }
+
+    /// <summary>
+    /// Launches the login experience for the provided provider.
+    /// </summary>
+    /// <param name="provider">The provider used to log the user in.</param>
+    /// <param name="loginFrame">The frame to use to display the OAUTH path</param>
+    private void InitiateAddAccountUserExperienceAsync(RepositoryProvider provider, Frame loginFrame)
+    {
+        TelemetryFactory.Get<ITelemetry>().Log(
+                                                "EntryPoint_DevId_Event",
+                                                LogLevel.Critical,
+                                                new EntryPointEvent(EntryPointEvent.EntryPoint.Settings));
+
+        provider.SetChangedEvent(_developerIdChangedEvent);
+        var authenticationFlow = provider.GetAuthenticationExperienceKind();
+        if (authenticationFlow == AuthenticationExperienceKind.CardSession)
+        {
+            var loginUi = _providers.GetLoginUi(provider.ExtensionDisplayName, SelectedTheme);
+            loginFrame.Content = loginUi;
+        }
+        else if (authenticationFlow == AuthenticationExperienceKind.CustomProvider)
+        {
+            var windowHandle = _host.GetService<WindowEx>().GetWindowHandle();
+            var windowPtr = Win32Interop.GetWindowIdFromWindow(windowHandle);
+            try
+            {
+                var developerIdResult = provider.ShowLogonBehavior(windowPtr).AsTask().Result;
+                if (developerIdResult.Result.Status == ProviderOperationStatus.Failure)
+                {
+                    GlobalLog.Logger?.ReportError($"{developerIdResult.Result.DisplayMessage} - {developerIdResult.Result.DiagnosticText}");
+                    return;
+                }
+            }
+            catch (Exception ex)
+            {
+                GlobalLog.Logger?.ReportError($"Exception thrown while calling show logon session", ex);
+            }
+        }
+    }
+
+    /// <summary>
+    /// Gets all the repositories for the specified provider and account.
+    /// </summary>
+    /// <remarks>
+    /// The side effect of this method is _repositoriesForAccount is populated with repositories.
+    /// </remarks>
+    /// <param name="repositoryProvider">The provider.  This should match the display name of the extension</param>
+    /// <param name="loginId">The login Id to get the repositories for</param>
+    public async Task GetRepositoriesAsync(string repositoryProvider, string loginId)
+    {
+        _selectedAccount = loginId;
+        IsFetchingRepos = true;
+        await Task.Run(() =>
+        {
+            TelemetryFactory.Get<ITelemetry>().Log("RepoTool_GetRepos_Event", LogLevel.Critical, new RepoToolEvent("GettingAllLoggedInAccounts"), _activityId);
+            var loggedInDeveloper = _providers.GetAllLoggedInAccounts(repositoryProvider).FirstOrDefault(x => x.LoginId == loginId);
+
+            TelemetryFactory.Get<ITelemetry>().Log("RepoTool_GetRepos_Event", LogLevel.Critical, new RepoToolEvent("GettingAllRepos"), _activityId);
+            _repositoriesForAccount = _providers.GetAllRepositories(repositoryProvider, loggedInDeveloper);
+        });
+        IsFetchingRepos = false;
+    }
+
+    /// <summary>
+    /// Updates the UI with the repositories to display for the specific user and provider.
+    /// </summary>
+    /// <param name="repositoryProvider">The name of the provider</param>
+    /// <param name="loginId">The login ID</param>
+    /// <returns>All previously selected repos excluding any added via URL.</returns>
+    public IEnumerable<RepoViewListItem> SetRepositories(string repositoryProvider, string loginId)
+    {
+        Repositories = new ObservableCollection<RepoViewListItem>(OrderRepos(_repositoriesForAccount));
+
+        return _previouslySelectedRepos.Where(x => x.OwningAccount != null)
+            .Where(x => x.ProviderName.Equals(repositoryProvider, StringComparison.OrdinalIgnoreCase)
+            && x.OwningAccount.LoginId.Equals(loginId, StringComparison.OrdinalIgnoreCase))
+            .Select(x => new RepoViewListItem(x.RepositoryToClone));
+    }
+
+    /// <summary>
+    /// Sets the clone location for all repositories to _cloneLocation
+    /// </summary>
+    /// <param name="cloneLocation">The location to clone all repositories to.</param>
+    public void SetCloneLocation(string cloneLocation)
+    {
+        Log.Logger?.ReportInfo(Log.Component.RepoConfig, $"Setting the clone location for all repositories to {cloneLocation}");
+        foreach (var cloningInformation in EverythingToClone)
+        {
+            // N^2 algorithm.  Shouldn't be too slow unless at least 100 repos are added.
+            if (!_previouslySelectedRepos.Any(x => x == cloningInformation))
+            {
+                cloningInformation.CloningLocation = new DirectoryInfo(cloneLocation);
+            }
+        }
+    }
+}