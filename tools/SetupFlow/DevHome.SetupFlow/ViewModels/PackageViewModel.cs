﻿// Copyright (c) Microsoft Corporation.
// Licensed under the MIT License.

using System;
using System.Collections.Generic;
using System.Linq;
using System.Threading.Tasks;
using CommunityToolkit.Mvvm.ComponentModel;
using CommunityToolkit.Mvvm.Input;
using DevHome.Common.Extensions;
using DevHome.Common.Services;
using DevHome.Contracts.Services;
using DevHome.SetupFlow.Models;
using DevHome.SetupFlow.Services;
using Microsoft.Extensions.Hosting;
using Microsoft.Internal.Windows.DevHome.Helpers.Restore;
using Microsoft.UI.Xaml.Media.Imaging;
using Windows.Storage.Streams;
using Windows.System;

namespace DevHome.SetupFlow.ViewModels;

/// <summary>
/// Delegate factory for creating package view models
/// </summary>
/// <param name="package">WinGet package</param>
/// <returns>Package view model</returns>
public delegate PackageViewModel PackageViewModelFactory(IWinGetPackage package);

/// <summary>
/// ViewModel class for the <see cref="Package"/> model.
/// </summary>
public partial class PackageViewModel : ObservableObject
{
    private const string PublisherNameNotAvailable = "-";

    private static readonly BitmapImage DefaultLightPackageIconSource = new(new Uri("ms-appx:///DevHome.SetupFlow/Assets/DefaultLightPackageIcon.png"));
    private static readonly BitmapImage DefaultDarkPackageIconSource = new(new Uri("ms-appx:///DevHome.SetupFlow/Assets/DefaultDarkPackageIcon.png"));

    private readonly Lazy<BitmapImage> _packageDarkThemeIcon;
    private readonly Lazy<BitmapImage> _packageLightThemeIcon;
    private readonly Lazy<InstallPackageTask> _installPackageTask;

    private readonly ISetupFlowStringResource _stringResource;
    private readonly IWinGetPackage _package;
    private readonly IWindowsPackageManager _wpm;
    private readonly IThemeSelectorService _themeSelector;
    private readonly IScreenReaderService _screenReaderService;
<<<<<<< HEAD
    private readonly WindowsPackageManagerFactory _wingetFactory;
    private readonly SetupFlowOrchestrator _setupFlowOrchestrator;
=======
>>>>>>> 64e8b69d

    /// <summary>
    /// Occurs after the package selection changes
    /// </summary>
    public event EventHandler<PackageViewModel> SelectionChanged;

    /// <summary>
    /// Indicates if a package is selected
    /// </summary>
    [ObservableProperty]
    [NotifyPropertyChangedFor(nameof(ButtonAutomationName))]
    private bool _isSelected;

    [ObservableProperty]
    [NotifyPropertyChangedFor(nameof(TooltipVersion))]
    [NotifyPropertyChangedFor(nameof(PackageFullDescription))]
    [NotifyPropertyChangedFor(nameof(CanSelect))]
    private string _selectedVersion;

    public bool CanSelect => IsSelectable();

    public bool ShowVersionList => IsVersioningSupported();

    public PackageViewModel(
        ISetupFlowStringResource stringResource,
        IWindowsPackageManager wpm,
        IWinGetPackage package,
        IThemeSelectorService themeSelector,
        IScreenReaderService screenReaderService,
<<<<<<< HEAD
        WindowsPackageManagerFactory wingetFactory,
        IHost host,
        SetupFlowOrchestrator orchestrator)
=======
        IHost host)
>>>>>>> 64e8b69d
    {
        _stringResource = stringResource;
        _wpm = wpm;
        _package = package;
        _themeSelector = themeSelector;
        _screenReaderService = screenReaderService;
<<<<<<< HEAD
        _wingetFactory = wingetFactory;
        _setupFlowOrchestrator = orchestrator;
=======
>>>>>>> 64e8b69d

        // Lazy-initialize optional or expensive view model members
        _packageDarkThemeIcon = new Lazy<BitmapImage>(() => GetIconByTheme(RestoreApplicationIconTheme.Dark));
        _packageLightThemeIcon = new Lazy<BitmapImage>(() => GetIconByTheme(RestoreApplicationIconTheme.Light));
        _installPackageTask = new Lazy<InstallPackageTask>(() => CreateInstallTask(host.GetService<SetupFlowOrchestrator>().ActivityId));

        SelectedVersion = GetDefaultSelectedVersion();
    }

    public PackageUniqueKey UniqueKey => _package.UniqueKey;

    public IWinGetPackage Package => _package;

    public BitmapImage Icon => _themeSelector.IsDarkTheme() ? _packageDarkThemeIcon.Value : _packageLightThemeIcon.Value;

    public string Name => _package.Name;

    public string InstalledVersion => _package.InstalledVersion;

    public IReadOnlyList<string> AvailableVersions => _package.AvailableVersions;

    // When in setup target flow don't disable installed packaged.
    public bool IsInstalled => _setupFlowOrchestrator.IsInSetupTargetFlow ? false : _package.IsInstalled;

    public string CatalogName => _package.CatalogName;

    public string PublisherName => string.IsNullOrWhiteSpace(_package.PublisherName) ? PublisherNameNotAvailable : _package.PublisherName;

    public string InstallationNotes => _package.InstallationNotes;

    public string PackageFullDescription => GetPackageFullDescription();

    public string PackageShortDescription => GetPackageShortDescription();

    public string PackageTitle => Name;

    public string TooltipName => _stringResource.GetLocalized(StringResourceKey.PackageNameTooltip, Name);

    public string TooltipVersion => _stringResource.GetLocalized(StringResourceKey.PackageVersionTooltip, SelectedVersion);

    public string TooltipIsInstalled => IsInstalled ? _stringResource.GetLocalized(StringResourceKey.PackageInstalledTooltip) : string.Empty;

    public string TooltipSource => _stringResource.GetLocalized(StringResourceKey.PackageSourceTooltip, CatalogName);

    public string TooltipPublisher => _stringResource.GetLocalized(StringResourceKey.PackagePublisherNameTooltip, PublisherName);

    public string ButtonAutomationName => IsSelected ?
        _stringResource.GetLocalized(StringResourceKey.RemoveApplication) :
        _stringResource.GetLocalized(StringResourceKey.AddApplication);

    public InstallPackageTask InstallPackageTask => _installPackageTask.Value;

    /// <summary>
    /// Gets the URI for the "Learn more" button
    /// </summary>
    /// <remarks>
    /// For packages from winget or custom catalogs:
    /// 1. Use package url
    /// 2. Else, use publisher url
    /// 3. Else, use "https://github.com/microsoft/winget-pkgs"
    ///
    /// For packages from ms store catalog:
    /// 1. Use package url
    /// 2. Else, use "ms-windows-store://pdp?productid={ID}"
    /// </remarks>
    /// <returns>Learn more button uri</returns>
    public Uri GetLearnMoreUri()
    {
        if (_package.PackageUrl != null)
        {
            return _package.PackageUrl;
        }

        if (_wpm.IsMsStorePackage(_package))
        {
            return new Uri($"ms-windows-store://pdp/?productid={_package.Id}");
        }

        if (_package.PublisherUrl != null)
        {
            return _package.PublisherUrl;
        }

        return new Uri("https://github.com/microsoft/winget-pkgs");
    }

    partial void OnIsSelectedChanged(bool value) => SelectionChanged?.Invoke(null, this);

    partial void OnSelectedVersionChanged(string value)
    {
        // If the selected version changed to a version that cannot be selected
        // (e.g. installed version) then unselect the package
        if (IsSelected && !IsSelectable())
        {
            IsSelected = false;
        }
    }

    /// <summary>
    /// Toggle package selection
    /// </summary>
    [RelayCommand]
    private void ToggleSelection()
    {
        // TODO Explore option to augment a Button with the option to announce a text when invoked.
        // https://github.com/microsoft/devhome/issues/1451
        var announcementText = IsSelected ?
            _stringResource.GetLocalized(StringResourceKey.RemovedApplication, PackageTitle) :
            _stringResource.GetLocalized(StringResourceKey.AddedApplication, PackageTitle);

        IsSelected = !IsSelected;
        _screenReaderService.Announce(announcementText);
    }

    /// <summary>
    /// Gets the package icon based on the provided theme
    /// </summary>
    /// <param name="theme">Package icon theme</param>
    /// <returns>Package icon</returns>
    private BitmapImage GetIconByTheme(RestoreApplicationIconTheme theme)
    {
        return theme switch
        {
            // Get default dark theme icon if corresponding package icon was not found
            RestoreApplicationIconTheme.Dark =>
                _package.DarkThemeIcon == null ? DefaultDarkPackageIconSource : CreateBitmapImage(_package.DarkThemeIcon),

            // Get default light theme icon if corresponding package icon was not found
            _ => _package.LightThemeIcon == null ? DefaultLightPackageIconSource : CreateBitmapImage(_package.LightThemeIcon),
        };
    }

    private BitmapImage CreateBitmapImage(IRandomAccessStream stream)
    {
        var bitmapImage = new BitmapImage();
        stream.Seek(0);
        bitmapImage.SetSource(stream);
        return bitmapImage;
    }

    private InstallPackageTask CreateInstallTask(Guid activityId)
    {
        return _package.CreateInstallTask(_wpm, _stringResource, SelectedVersion, activityId);
    }

    private string GetPackageShortDescription()
    {
        // Source | Publisher name
        if (!string.IsNullOrEmpty(_package.PublisherName))
        {
            return _stringResource.GetLocalized(StringResourceKey.PackageDescriptionTwoParts, CatalogName, PublisherName);
        }

        // Source
        return CatalogName;
    }

    private string GetPackageFullDescription()
    {
        // Version | Source | Publisher name
        if (!_wpm.IsMsStorePackage(_package) && !string.IsNullOrEmpty(_package.PublisherName))
        {
            return _stringResource.GetLocalized(StringResourceKey.PackageDescriptionThreeParts, SelectedVersion, CatalogName, PublisherName);
        }

        // Version | Source
        if (!_wpm.IsMsStorePackage(_package))
        {
            return _stringResource.GetLocalized(StringResourceKey.PackageDescriptionTwoParts, SelectedVersion, CatalogName);
        }

        // Source | Publisher name
        if (!string.IsNullOrEmpty(_package.PublisherName))
        {
            return _stringResource.GetLocalized(StringResourceKey.PackageDescriptionTwoParts, CatalogName, PublisherName);
        }

        // Source
        return CatalogName;
    }

    /// <summary>
    /// Indicates if a specific version of the package can be selected to install
    /// </summary>
    /// <returns>True a package version can be specified to install</returns>
    private bool IsVersioningSupported()
    {
        // Store packages have a single version
        return !_wpm.IsMsStorePackage(_package);
    }

    /// <summary>
    /// Checks if the package is selectable
    /// </summary>
    /// <returns>True if the package is selectable</returns>
    /// <remarks>Allow selecting a different version to install if the package is installed</remarks>
    private bool IsSelectable()
    {
        if (!IsInstalled)
        {
            return true;
        }

        if (!IsVersioningSupported())
        {
            return false;
        }

        var isValidSelectedVersion = AvailableVersions.Contains(SelectedVersion);
        var isNotInstalledVersion = SelectedVersion != InstalledVersion;
        return isValidSelectedVersion && isNotInstalledVersion;
    }

    /// <summary>
    /// Get the default selected version
    /// </summary>
    /// <returns>Default selected version</returns>
    private string GetDefaultSelectedVersion()
    {
        return _package.IsInstalled ? _package.InstalledVersion : _package.DefaultInstallVersion;
    }

    /// <summary>
    /// Command for launching a 'Learn more' uri
    /// </summary>
    [RelayCommand]
    private async Task LearnMoreAsync()
    {
        await Launcher.LaunchUriAsync(GetLearnMoreUri());
    }
}<|MERGE_RESOLUTION|>--- conflicted
+++ resolved
@@ -46,11 +46,7 @@
     private readonly IWindowsPackageManager _wpm;
     private readonly IThemeSelectorService _themeSelector;
     private readonly IScreenReaderService _screenReaderService;
-<<<<<<< HEAD
-    private readonly WindowsPackageManagerFactory _wingetFactory;
     private readonly SetupFlowOrchestrator _setupFlowOrchestrator;
-=======
->>>>>>> 64e8b69d
 
     /// <summary>
     /// Occurs after the package selection changes
@@ -64,47 +60,38 @@
     [NotifyPropertyChangedFor(nameof(ButtonAutomationName))]
     private bool _isSelected;
 
-    [ObservableProperty]
-    [NotifyPropertyChangedFor(nameof(TooltipVersion))]
-    [NotifyPropertyChangedFor(nameof(PackageFullDescription))]
-    [NotifyPropertyChangedFor(nameof(CanSelect))]
-    private string _selectedVersion;
-
-    public bool CanSelect => IsSelectable();
-
-    public bool ShowVersionList => IsVersioningSupported();
-
+    [ObservableProperty]
+    [NotifyPropertyChangedFor(nameof(TooltipVersion))]
+    [NotifyPropertyChangedFor(nameof(PackageFullDescription))]
+    [NotifyPropertyChangedFor(nameof(CanSelect))]
+    private string _selectedVersion;
+
+    public bool CanSelect => IsSelectable();
+
+    public bool ShowVersionList => IsVersioningSupported();
+
     public PackageViewModel(
         ISetupFlowStringResource stringResource,
         IWindowsPackageManager wpm,
         IWinGetPackage package,
         IThemeSelectorService themeSelector,
         IScreenReaderService screenReaderService,
-<<<<<<< HEAD
-        WindowsPackageManagerFactory wingetFactory,
-        IHost host,
+        IHost host,
         SetupFlowOrchestrator orchestrator)
-=======
-        IHost host)
->>>>>>> 64e8b69d
     {
         _stringResource = stringResource;
         _wpm = wpm;
         _package = package;
         _themeSelector = themeSelector;
         _screenReaderService = screenReaderService;
-<<<<<<< HEAD
-        _wingetFactory = wingetFactory;
         _setupFlowOrchestrator = orchestrator;
-=======
->>>>>>> 64e8b69d
 
         // Lazy-initialize optional or expensive view model members
         _packageDarkThemeIcon = new Lazy<BitmapImage>(() => GetIconByTheme(RestoreApplicationIconTheme.Dark));
         _packageLightThemeIcon = new Lazy<BitmapImage>(() => GetIconByTheme(RestoreApplicationIconTheme.Light));
         _installPackageTask = new Lazy<InstallPackageTask>(() => CreateInstallTask(host.GetService<SetupFlowOrchestrator>().ActivityId));
-
-        SelectedVersion = GetDefaultSelectedVersion();
+
+        SelectedVersion = GetDefaultSelectedVersion();
     }
 
     public PackageUniqueKey UniqueKey => _package.UniqueKey;
@@ -117,20 +104,20 @@
 
     public string InstalledVersion => _package.InstalledVersion;
 
-    public IReadOnlyList<string> AvailableVersions => _package.AvailableVersions;
+    public IReadOnlyList<string> AvailableVersions => _package.AvailableVersions;
 
     // When in setup target flow don't disable installed packaged.
     public bool IsInstalled => _setupFlowOrchestrator.IsInSetupTargetFlow ? false : _package.IsInstalled;
 
     public string CatalogName => _package.CatalogName;
 
-    public string PublisherName => string.IsNullOrWhiteSpace(_package.PublisherName) ? PublisherNameNotAvailable : _package.PublisherName;
-
+    public string PublisherName => string.IsNullOrWhiteSpace(_package.PublisherName) ? PublisherNameNotAvailable : _package.PublisherName;
+
     public string InstallationNotes => _package.InstallationNotes;
-
-    public string PackageFullDescription => GetPackageFullDescription();
-
-    public string PackageShortDescription => GetPackageShortDescription();
+
+    public string PackageFullDescription => GetPackageFullDescription();
+
+    public string PackageShortDescription => GetPackageShortDescription();
 
     public string PackageTitle => Name;
 
@@ -186,16 +173,16 @@
 
     partial void OnIsSelectedChanged(bool value) => SelectionChanged?.Invoke(null, this);
 
-    partial void OnSelectedVersionChanged(string value)
-    {
-        // If the selected version changed to a version that cannot be selected
-        // (e.g. installed version) then unselect the package
-        if (IsSelected && !IsSelectable())
-        {
-            IsSelected = false;
-        }
-    }
-
+    partial void OnSelectedVersionChanged(string value)
+    {
+        // If the selected version changed to a version that cannot be selected
+        // (e.g. installed version) then unselect the package
+        if (IsSelected && !IsSelectable())
+        {
+            IsSelected = false;
+        }
+    }
+
     /// <summary>
     /// Toggle package selection
     /// </summary>
@@ -243,8 +230,32 @@
         return _package.CreateInstallTask(_wpm, _stringResource, SelectedVersion, activityId);
     }
 
-    private string GetPackageShortDescription()
-    {
+    private string GetPackageShortDescription()
+    {
+        // Source | Publisher name
+        if (!string.IsNullOrEmpty(_package.PublisherName))
+        {
+            return _stringResource.GetLocalized(StringResourceKey.PackageDescriptionTwoParts, CatalogName, PublisherName);
+        }
+
+        // Source
+        return CatalogName;
+    }
+
+    private string GetPackageFullDescription()
+    {
+        // Version | Source | Publisher name
+        if (!_wpm.IsMsStorePackage(_package) && !string.IsNullOrEmpty(_package.PublisherName))
+        {
+            return _stringResource.GetLocalized(StringResourceKey.PackageDescriptionThreeParts, SelectedVersion, CatalogName, PublisherName);
+        }
+
+        // Version | Source
+        if (!_wpm.IsMsStorePackage(_package))
+        {
+            return _stringResource.GetLocalized(StringResourceKey.PackageDescriptionTwoParts, SelectedVersion, CatalogName);
+        }
+
         // Source | Publisher name
         if (!string.IsNullOrEmpty(_package.PublisherName))
         {
@@ -255,70 +266,46 @@
         return CatalogName;
     }
 
-    private string GetPackageFullDescription()
-    {
-        // Version | Source | Publisher name
-        if (!_wpm.IsMsStorePackage(_package) && !string.IsNullOrEmpty(_package.PublisherName))
-        {
-            return _stringResource.GetLocalized(StringResourceKey.PackageDescriptionThreeParts, SelectedVersion, CatalogName, PublisherName);
-        }
-
-        // Version | Source
-        if (!_wpm.IsMsStorePackage(_package))
-        {
-            return _stringResource.GetLocalized(StringResourceKey.PackageDescriptionTwoParts, SelectedVersion, CatalogName);
-        }
-
-        // Source | Publisher name
-        if (!string.IsNullOrEmpty(_package.PublisherName))
-        {
-            return _stringResource.GetLocalized(StringResourceKey.PackageDescriptionTwoParts, CatalogName, PublisherName);
-        }
-
-        // Source
-        return CatalogName;
-    }
-
-    /// <summary>
-    /// Indicates if a specific version of the package can be selected to install
-    /// </summary>
-    /// <returns>True a package version can be specified to install</returns>
-    private bool IsVersioningSupported()
-    {
-        // Store packages have a single version
-        return !_wpm.IsMsStorePackage(_package);
-    }
-
-    /// <summary>
-    /// Checks if the package is selectable
-    /// </summary>
-    /// <returns>True if the package is selectable</returns>
-    /// <remarks>Allow selecting a different version to install if the package is installed</remarks>
-    private bool IsSelectable()
-    {
-        if (!IsInstalled)
-        {
-            return true;
-        }
-
-        if (!IsVersioningSupported())
-        {
-            return false;
-        }
-
-        var isValidSelectedVersion = AvailableVersions.Contains(SelectedVersion);
-        var isNotInstalledVersion = SelectedVersion != InstalledVersion;
-        return isValidSelectedVersion && isNotInstalledVersion;
-    }
-
-    /// <summary>
-    /// Get the default selected version
-    /// </summary>
-    /// <returns>Default selected version</returns>
-    private string GetDefaultSelectedVersion()
-    {
-        return _package.IsInstalled ? _package.InstalledVersion : _package.DefaultInstallVersion;
-    }
+    /// <summary>
+    /// Indicates if a specific version of the package can be selected to install
+    /// </summary>
+    /// <returns>True a package version can be specified to install</returns>
+    private bool IsVersioningSupported()
+    {
+        // Store packages have a single version
+        return !_wpm.IsMsStorePackage(_package);
+    }
+
+    /// <summary>
+    /// Checks if the package is selectable
+    /// </summary>
+    /// <returns>True if the package is selectable</returns>
+    /// <remarks>Allow selecting a different version to install if the package is installed</remarks>
+    private bool IsSelectable()
+    {
+        if (!IsInstalled)
+        {
+            return true;
+        }
+
+        if (!IsVersioningSupported())
+        {
+            return false;
+        }
+
+        var isValidSelectedVersion = AvailableVersions.Contains(SelectedVersion);
+        var isNotInstalledVersion = SelectedVersion != InstalledVersion;
+        return isValidSelectedVersion && isNotInstalledVersion;
+    }
+
+    /// <summary>
+    /// Get the default selected version
+    /// </summary>
+    /// <returns>Default selected version</returns>
+    private string GetDefaultSelectedVersion()
+    {
+        return _package.IsInstalled ? _package.InstalledVersion : _package.DefaultInstallVersion;
+    }
 
     /// <summary>
     /// Command for launching a 'Learn more' uri
