﻿// Copyright (c) Microsoft Corporation.
// Licensed under the MIT License.

using System;
using System.Collections.Generic;
using System.Threading.Tasks;
using CommunityToolkit.Mvvm.ComponentModel;
using CommunityToolkit.Mvvm.Input;
using DevHome.Common.Extensions;
using DevHome.Common.TelemetryEvents.SetupFlow;
using DevHome.SetupFlow.Common.Exceptions;
using DevHome.SetupFlow.Common.Helpers;
using DevHome.SetupFlow.Models;
using DevHome.SetupFlow.Services;
using DevHome.Telemetry;
<<<<<<< HEAD
using Microsoft.Extensions.Hosting;
using Microsoft.UI.Xaml;
=======
using Windows.Storage;
>>>>>>> 71ad8ed2
using WinUIEx;

namespace DevHome.SetupFlow.ViewModels;

public partial class ConfigurationFileViewModel : SetupPageViewModelBase
{
    private readonly IHost _host;

    private readonly IDesiredStateConfiguration _dsc;
    private readonly WindowEx _mainWindow;

    public List<ConfigureTask> TaskList { get; } = new List<ConfigureTask>();

    /// <summary>
    /// Configuration file
    /// </summary>
    [ObservableProperty]
    [NotifyPropertyChangedFor(nameof(Content))]
    private Configuration _configuration;

    /// <summary>
    /// Store the value for whether the agreements are read.
    /// </summary>
    [ObservableProperty]
    [NotifyCanExecuteChangedFor(nameof(ConfigureAsAdminCommand))]
    [NotifyCanExecuteChangedFor(nameof(ConfigureAsNonAdminCommand))]
    private bool _readAndAgree;

    public ConfigurationFileViewModel(
        ISetupFlowStringResource stringResource,
        IDesiredStateConfiguration dsc,
<<<<<<< HEAD
        SetupFlowOrchestrator orchestrator,
        IHost host)
=======
        WindowEx mainWindow,
        SetupFlowOrchestrator orchestrator)
>>>>>>> 71ad8ed2
        : base(stringResource, orchestrator)
    {
        _dsc = dsc;
        _mainWindow = mainWindow;

        // Configure navigation bar
        NextPageButtonText = StringResource.GetLocalized(StringResourceKey.SetUpButton);
        IsStepPage = false;
        _host = host;
    }

    partial void OnReadAndAgreeChanged(bool value)
    {
        Log.Logger?.ReportInfo(Log.Component.Configuration, $"Read and agree changed. Value: {value}");
        CanGoToNextPage = value;
        Orchestrator.NotifyNavigationCanExecuteChanged();
    }

    /// <summary>
    /// Gets the configuration file content
    /// </summary>
    public string Content => Configuration.Content;

    [RelayCommand(CanExecute = nameof(ReadAndAgree))]
    public async Task ConfigureAsAdminAsync()
    {
        foreach (var task in TaskList)
        {
            task.RequiresAdmin = true;
        }

        TelemetryFactory.Get<ITelemetry>().Log("ConfigurationButton_Click", LogLevel.Critical, new ConfigureCommandEvent(true), Orchestrator.ActivityId);
        try
        {
            await Orchestrator.InitializeElevatedServerAsync();
            await Orchestrator.GoToNextPage();
        }
        catch (Exception e)
        {
            Log.Logger?.ReportError(Log.Component.Configuration, $"Failed to initialize elevated process.", e);
        }
    }

    [RelayCommand(CanExecute = nameof(ReadAndAgree))]
    public async Task ConfigureAsNonAdminAsync()
    {
        TelemetryFactory.Get<ITelemetry>().Log("ConfigurationButton_Click", LogLevel.Critical, new ConfigureCommandEvent(false), Orchestrator.ActivityId);
        await Orchestrator.GoToNextPage();
    }

    /// <summary>
    /// Open file picker to select a YAML configuration file.
    /// </summary>
    /// <returns>True if a YAML configuration file was selected, false otherwise</returns>
    public async Task<bool> PickConfigurationFileAsync()
    {
        // Create and configure file picker
        Log.Logger?.ReportInfo(Log.Component.Configuration, "Launching file picker to select configuration file");
        var file = await _mainWindow.OpenFilePickerAsync(Log.Logger, ("*.yaml;*.yml;*.winget", StringResource.GetLocalized(StringResourceKey.FilePickerFileTypeOption, "YAML")));
        return await LoadConfigurationFileInternalAsync(file);
    }

    /// <summary>
    /// Load a configuration file if feature is enabled
    /// </summary>
    /// <param name="file">The configuration file to load</param>
    /// <returns>True if the configuration file was loaded, false otherwise</returns>
    public async Task<bool> LoadFileAsync(StorageFile file)
    {
        Log.Logger?.ReportInfo(Log.Component.Configuration, "Loading a configuration file");
        if (!await _dsc.IsUnstubbedAsync())
        {
            await _mainWindow.ShowErrorMessageDialogAsync(
                StringResource.GetLocalized(StringResourceKey.ConfigurationViewTitle, file.Name),
                StringResource.GetLocalized(StringResourceKey.ConfigurationActivationFailedDisabled),
                StringResource.GetLocalized(StringResourceKey.Close));
            return false;
        }

        return await LoadConfigurationFileInternalAsync(file);
    }

    /// <summary>
    /// Core logic to load a configuration file
    /// </summary>
    /// <param name="file">The configuration file to load</param>
    /// <returns>True if the configuration file was loaded, false otherwise</returns>
    private async Task<bool> LoadConfigurationFileInternalAsync(StorageFile file)
    {
        // Check if a file was selected
        if (file == null)
        {
            Log.Logger?.ReportInfo(Log.Component.Configuration, "No configuration file selected");
            return false;
        }

        try
        {
            Log.Logger?.ReportInfo(Log.Component.Configuration, $"Selected file: {file.Path}");
            Configuration = new(file.Path);
            Orchestrator.FlowTitle = StringResource.GetLocalized(StringResourceKey.ConfigurationViewTitle, Configuration.Name);
            await _dsc.ValidateConfigurationAsync(file.Path, Orchestrator.ActivityId);
            TaskList.Add(new(StringResource, _dsc, file, Orchestrator.ActivityId));
            return true;
        }
        catch (OpenConfigurationSetException e)
        {
            Log.Logger?.ReportError(Log.Component.Configuration, $"Opening configuration set failed.", e);
            await _mainWindow.ShowErrorMessageDialogAsync(
                StringResource.GetLocalized(StringResourceKey.ConfigurationViewTitle, file.Name),
                GetErrorMessage(e),
                StringResource.GetLocalized(StringResourceKey.Close));
        }
        catch (Exception e)
        {
            Log.Logger?.ReportError(Log.Component.Configuration, $"Unknown error while opening configuration set.", e);

            await _mainWindow.ShowErrorMessageDialogAsync(
                file.Name,
                StringResource.GetLocalized(StringResourceKey.ConfigurationFileOpenUnknownError),
                StringResource.GetLocalized(StringResourceKey.Close));
        }

        return false;
    }

    private string GetErrorMessage(OpenConfigurationSetException exception)
    {
        switch (exception.ResultCode.HResult)
        {
            case WinGetConfigurationException.WingetConfigErrorInvalidFieldType:
                return StringResource.GetLocalized(StringResourceKey.ConfigurationFieldInvalidType, exception.Field);
            case WinGetConfigurationException.WingetConfigErrorInvalidFieldValue:
                return StringResource.GetLocalized(StringResourceKey.ConfigurationFieldInvalidValue, exception.Field, exception.Value);
            case WinGetConfigurationException.WingetConfigErrorMissingField:
                return StringResource.GetLocalized(StringResourceKey.ConfigurationFieldMissing, exception.Field);
            case WinGetConfigurationException.WingetConfigErrorUnknownConfigurationFileVersion:
                return StringResource.GetLocalized(StringResourceKey.ConfigurationFileVersionUnknown, exception.Value);
            case WinGetConfigurationException.WingetConfigErrorInvalidConfigurationFile:
            case WinGetConfigurationException.WingetConfigErrorInvalidYaml:
            default:
                return StringResource.GetLocalized(StringResourceKey.ConfigurationFileInvalid);
        }
    }
}
<|MERGE_RESOLUTION|>--- conflicted
+++ resolved
@@ -1,204 +1,191 @@
-﻿// Copyright (c) Microsoft Corporation.
-// Licensed under the MIT License.
-
-using System;
-using System.Collections.Generic;
-using System.Threading.Tasks;
-using CommunityToolkit.Mvvm.ComponentModel;
-using CommunityToolkit.Mvvm.Input;
-using DevHome.Common.Extensions;
-using DevHome.Common.TelemetryEvents.SetupFlow;
-using DevHome.SetupFlow.Common.Exceptions;
-using DevHome.SetupFlow.Common.Helpers;
-using DevHome.SetupFlow.Models;
-using DevHome.SetupFlow.Services;
-using DevHome.Telemetry;
-<<<<<<< HEAD
-using Microsoft.Extensions.Hosting;
-using Microsoft.UI.Xaml;
-=======
-using Windows.Storage;
->>>>>>> 71ad8ed2
-using WinUIEx;
-
-namespace DevHome.SetupFlow.ViewModels;
-
-public partial class ConfigurationFileViewModel : SetupPageViewModelBase
-{
-    private readonly IHost _host;
-
-    private readonly IDesiredStateConfiguration _dsc;
-    private readonly WindowEx _mainWindow;
-
-    public List<ConfigureTask> TaskList { get; } = new List<ConfigureTask>();
-
-    /// <summary>
-    /// Configuration file
-    /// </summary>
-    [ObservableProperty]
-    [NotifyPropertyChangedFor(nameof(Content))]
-    private Configuration _configuration;
-
-    /// <summary>
-    /// Store the value for whether the agreements are read.
-    /// </summary>
-    [ObservableProperty]
-    [NotifyCanExecuteChangedFor(nameof(ConfigureAsAdminCommand))]
-    [NotifyCanExecuteChangedFor(nameof(ConfigureAsNonAdminCommand))]
-    private bool _readAndAgree;
-
-    public ConfigurationFileViewModel(
-        ISetupFlowStringResource stringResource,
-        IDesiredStateConfiguration dsc,
-<<<<<<< HEAD
-        SetupFlowOrchestrator orchestrator,
-        IHost host)
-=======
-        WindowEx mainWindow,
-        SetupFlowOrchestrator orchestrator)
->>>>>>> 71ad8ed2
-        : base(stringResource, orchestrator)
-    {
-        _dsc = dsc;
-        _mainWindow = mainWindow;
-
-        // Configure navigation bar
-        NextPageButtonText = StringResource.GetLocalized(StringResourceKey.SetUpButton);
-        IsStepPage = false;
-        _host = host;
-    }
-
-    partial void OnReadAndAgreeChanged(bool value)
-    {
-        Log.Logger?.ReportInfo(Log.Component.Configuration, $"Read and agree changed. Value: {value}");
-        CanGoToNextPage = value;
-        Orchestrator.NotifyNavigationCanExecuteChanged();
-    }
-
-    /// <summary>
-    /// Gets the configuration file content
-    /// </summary>
-    public string Content => Configuration.Content;
-
-    [RelayCommand(CanExecute = nameof(ReadAndAgree))]
-    public async Task ConfigureAsAdminAsync()
-    {
-        foreach (var task in TaskList)
-        {
-            task.RequiresAdmin = true;
-        }
-
-        TelemetryFactory.Get<ITelemetry>().Log("ConfigurationButton_Click", LogLevel.Critical, new ConfigureCommandEvent(true), Orchestrator.ActivityId);
-        try
-        {
-            await Orchestrator.InitializeElevatedServerAsync();
-            await Orchestrator.GoToNextPage();
-        }
-        catch (Exception e)
-        {
-            Log.Logger?.ReportError(Log.Component.Configuration, $"Failed to initialize elevated process.", e);
-        }
-    }
-
-    [RelayCommand(CanExecute = nameof(ReadAndAgree))]
-    public async Task ConfigureAsNonAdminAsync()
-    {
-        TelemetryFactory.Get<ITelemetry>().Log("ConfigurationButton_Click", LogLevel.Critical, new ConfigureCommandEvent(false), Orchestrator.ActivityId);
-        await Orchestrator.GoToNextPage();
-    }
-
-    /// <summary>
-    /// Open file picker to select a YAML configuration file.
-    /// </summary>
-    /// <returns>True if a YAML configuration file was selected, false otherwise</returns>
-    public async Task<bool> PickConfigurationFileAsync()
-    {
-        // Create and configure file picker
-        Log.Logger?.ReportInfo(Log.Component.Configuration, "Launching file picker to select configuration file");
-        var file = await _mainWindow.OpenFilePickerAsync(Log.Logger, ("*.yaml;*.yml;*.winget", StringResource.GetLocalized(StringResourceKey.FilePickerFileTypeOption, "YAML")));
-        return await LoadConfigurationFileInternalAsync(file);
-    }
-
-    /// <summary>
-    /// Load a configuration file if feature is enabled
-    /// </summary>
-    /// <param name="file">The configuration file to load</param>
-    /// <returns>True if the configuration file was loaded, false otherwise</returns>
-    public async Task<bool> LoadFileAsync(StorageFile file)
-    {
-        Log.Logger?.ReportInfo(Log.Component.Configuration, "Loading a configuration file");
-        if (!await _dsc.IsUnstubbedAsync())
-        {
-            await _mainWindow.ShowErrorMessageDialogAsync(
-                StringResource.GetLocalized(StringResourceKey.ConfigurationViewTitle, file.Name),
-                StringResource.GetLocalized(StringResourceKey.ConfigurationActivationFailedDisabled),
-                StringResource.GetLocalized(StringResourceKey.Close));
-            return false;
-        }
-
-        return await LoadConfigurationFileInternalAsync(file);
-    }
-
-    /// <summary>
-    /// Core logic to load a configuration file
-    /// </summary>
-    /// <param name="file">The configuration file to load</param>
-    /// <returns>True if the configuration file was loaded, false otherwise</returns>
-    private async Task<bool> LoadConfigurationFileInternalAsync(StorageFile file)
-    {
-        // Check if a file was selected
-        if (file == null)
-        {
-            Log.Logger?.ReportInfo(Log.Component.Configuration, "No configuration file selected");
-            return false;
-        }
-
-        try
-        {
-            Log.Logger?.ReportInfo(Log.Component.Configuration, $"Selected file: {file.Path}");
-            Configuration = new(file.Path);
-            Orchestrator.FlowTitle = StringResource.GetLocalized(StringResourceKey.ConfigurationViewTitle, Configuration.Name);
-            await _dsc.ValidateConfigurationAsync(file.Path, Orchestrator.ActivityId);
-            TaskList.Add(new(StringResource, _dsc, file, Orchestrator.ActivityId));
-            return true;
-        }
-        catch (OpenConfigurationSetException e)
-        {
-            Log.Logger?.ReportError(Log.Component.Configuration, $"Opening configuration set failed.", e);
-            await _mainWindow.ShowErrorMessageDialogAsync(
-                StringResource.GetLocalized(StringResourceKey.ConfigurationViewTitle, file.Name),
-                GetErrorMessage(e),
-                StringResource.GetLocalized(StringResourceKey.Close));
-        }
-        catch (Exception e)
-        {
-            Log.Logger?.ReportError(Log.Component.Configuration, $"Unknown error while opening configuration set.", e);
-
-            await _mainWindow.ShowErrorMessageDialogAsync(
-                file.Name,
-                StringResource.GetLocalized(StringResourceKey.ConfigurationFileOpenUnknownError),
-                StringResource.GetLocalized(StringResourceKey.Close));
-        }
-
-        return false;
-    }
-
-    private string GetErrorMessage(OpenConfigurationSetException exception)
-    {
-        switch (exception.ResultCode.HResult)
-        {
-            case WinGetConfigurationException.WingetConfigErrorInvalidFieldType:
-                return StringResource.GetLocalized(StringResourceKey.ConfigurationFieldInvalidType, exception.Field);
-            case WinGetConfigurationException.WingetConfigErrorInvalidFieldValue:
-                return StringResource.GetLocalized(StringResourceKey.ConfigurationFieldInvalidValue, exception.Field, exception.Value);
-            case WinGetConfigurationException.WingetConfigErrorMissingField:
-                return StringResource.GetLocalized(StringResourceKey.ConfigurationFieldMissing, exception.Field);
-            case WinGetConfigurationException.WingetConfigErrorUnknownConfigurationFileVersion:
-                return StringResource.GetLocalized(StringResourceKey.ConfigurationFileVersionUnknown, exception.Value);
-            case WinGetConfigurationException.WingetConfigErrorInvalidConfigurationFile:
-            case WinGetConfigurationException.WingetConfigErrorInvalidYaml:
-            default:
-                return StringResource.GetLocalized(StringResourceKey.ConfigurationFileInvalid);
-        }
-    }
-}
+﻿// Copyright (c) Microsoft Corporation.
+// Licensed under the MIT License.
+
+using System;
+using System.Collections.Generic;
+using System.Threading.Tasks;
+using CommunityToolkit.Mvvm.ComponentModel;
+using CommunityToolkit.Mvvm.Input;
+using DevHome.Common.Extensions;
+using DevHome.Common.TelemetryEvents.SetupFlow;
+using DevHome.SetupFlow.Common.Exceptions;
+using DevHome.SetupFlow.Common.Helpers;
+using DevHome.SetupFlow.Models;
+using DevHome.SetupFlow.Services;
+using DevHome.Telemetry;
+using Windows.Storage;
+using WinUIEx;
+
+namespace DevHome.SetupFlow.ViewModels;
+
+public partial class ConfigurationFileViewModel : SetupPageViewModelBase
+{
+    private readonly IDesiredStateConfiguration _dsc;
+    private readonly WindowEx _mainWindow;
+
+    public List<ConfigureTask> TaskList { get; } = new List<ConfigureTask>();
+
+    /// <summary>
+    /// Configuration file
+    /// </summary>
+    [ObservableProperty]
+    [NotifyPropertyChangedFor(nameof(Content))]
+    private Configuration _configuration;
+
+    /// <summary>
+    /// Store the value for whether the agreements are read.
+    /// </summary>
+    [ObservableProperty]
+    [NotifyCanExecuteChangedFor(nameof(ConfigureAsAdminCommand))]
+    [NotifyCanExecuteChangedFor(nameof(ConfigureAsNonAdminCommand))]
+    private bool _readAndAgree;
+
+    public ConfigurationFileViewModel(
+        ISetupFlowStringResource stringResource,
+        IDesiredStateConfiguration dsc,
+        WindowEx mainWindow,
+        SetupFlowOrchestrator orchestrator)
+        : base(stringResource, orchestrator)
+    {
+        _dsc = dsc;
+        _mainWindow = mainWindow;
+
+        // Configure navigation bar
+        NextPageButtonText = StringResource.GetLocalized(StringResourceKey.SetUpButton);
+        IsStepPage = false;
+    }
+
+    partial void OnReadAndAgreeChanged(bool value)
+    {
+        Log.Logger?.ReportInfo(Log.Component.Configuration, $"Read and agree changed. Value: {value}");
+        CanGoToNextPage = value;
+        Orchestrator.NotifyNavigationCanExecuteChanged();
+    }
+
+    /// <summary>
+    /// Gets the configuration file content
+    /// </summary>
+    public string Content => Configuration.Content;
+
+    [RelayCommand(CanExecute = nameof(ReadAndAgree))]
+    public async Task ConfigureAsAdminAsync()
+    {
+        foreach (var task in TaskList)
+        {
+            task.RequiresAdmin = true;
+        }
+
+        TelemetryFactory.Get<ITelemetry>().Log("ConfigurationButton_Click", LogLevel.Critical, new ConfigureCommandEvent(true), Orchestrator.ActivityId);
+        try
+        {
+            await Orchestrator.InitializeElevatedServerAsync();
+            await Orchestrator.GoToNextPage();
+        }
+        catch (Exception e)
+        {
+            Log.Logger?.ReportError(Log.Component.Configuration, $"Failed to initialize elevated process.", e);
+        }
+    }
+
+    [RelayCommand(CanExecute = nameof(ReadAndAgree))]
+    public async Task ConfigureAsNonAdminAsync()
+    {
+        TelemetryFactory.Get<ITelemetry>().Log("ConfigurationButton_Click", LogLevel.Critical, new ConfigureCommandEvent(false), Orchestrator.ActivityId);
+        await Orchestrator.GoToNextPage();
+    }
+
+    /// <summary>
+    /// Open file picker to select a YAML configuration file.
+    /// </summary>
+    /// <returns>True if a YAML configuration file was selected, false otherwise</returns>
+    public async Task<bool> PickConfigurationFileAsync()
+    {
+        // Create and configure file picker
+        Log.Logger?.ReportInfo(Log.Component.Configuration, "Launching file picker to select configuration file");
+        var file = await _mainWindow.OpenFilePickerAsync(Log.Logger, ("*.yaml;*.yml;*.winget", StringResource.GetLocalized(StringResourceKey.FilePickerFileTypeOption, "YAML")));
+        return await LoadConfigurationFileInternalAsync(file);
+    }
+
+    /// <summary>
+    /// Load a configuration file if feature is enabled
+    /// </summary>
+    /// <param name="file">The configuration file to load</param>
+    /// <returns>True if the configuration file was loaded, false otherwise</returns>
+    public async Task<bool> LoadFileAsync(StorageFile file)
+    {
+        Log.Logger?.ReportInfo(Log.Component.Configuration, "Loading a configuration file");
+        if (!await _dsc.IsUnstubbedAsync())
+        {
+            await _mainWindow.ShowErrorMessageDialogAsync(
+                StringResource.GetLocalized(StringResourceKey.ConfigurationViewTitle, file.Name),
+                StringResource.GetLocalized(StringResourceKey.ConfigurationActivationFailedDisabled),
+                StringResource.GetLocalized(StringResourceKey.Close));
+            return false;
+        }
+
+        return await LoadConfigurationFileInternalAsync(file);
+    }
+
+    /// <summary>
+    /// Core logic to load a configuration file
+    /// </summary>
+    /// <param name="file">The configuration file to load</param>
+    /// <returns>True if the configuration file was loaded, false otherwise</returns>
+    private async Task<bool> LoadConfigurationFileInternalAsync(StorageFile file)
+    {
+        // Check if a file was selected
+        if (file == null)
+        {
+            Log.Logger?.ReportInfo(Log.Component.Configuration, "No configuration file selected");
+            return false;
+        }
+
+        try
+        {
+            Log.Logger?.ReportInfo(Log.Component.Configuration, $"Selected file: {file.Path}");
+            Configuration = new(file.Path);
+            Orchestrator.FlowTitle = StringResource.GetLocalized(StringResourceKey.ConfigurationViewTitle, Configuration.Name);
+            await _dsc.ValidateConfigurationAsync(file.Path, Orchestrator.ActivityId);
+            TaskList.Add(new(StringResource, _dsc, file, Orchestrator.ActivityId));
+            return true;
+        }
+        catch (OpenConfigurationSetException e)
+        {
+            Log.Logger?.ReportError(Log.Component.Configuration, $"Opening configuration set failed.", e);
+            await _mainWindow.ShowErrorMessageDialogAsync(
+                StringResource.GetLocalized(StringResourceKey.ConfigurationViewTitle, file.Name),
+                GetErrorMessage(e),
+                StringResource.GetLocalized(StringResourceKey.Close));
+        }
+        catch (Exception e)
+        {
+            Log.Logger?.ReportError(Log.Component.Configuration, $"Unknown error while opening configuration set.", e);
+
+            await _mainWindow.ShowErrorMessageDialogAsync(
+                file.Name,
+                StringResource.GetLocalized(StringResourceKey.ConfigurationFileOpenUnknownError),
+                StringResource.GetLocalized(StringResourceKey.Close));
+        }
+
+        return false;
+    }
+
+    private string GetErrorMessage(OpenConfigurationSetException exception)
+    {
+        switch (exception.ResultCode.HResult)
+        {
+            case WinGetConfigurationException.WingetConfigErrorInvalidFieldType:
+                return StringResource.GetLocalized(StringResourceKey.ConfigurationFieldInvalidType, exception.Field);
+            case WinGetConfigurationException.WingetConfigErrorInvalidFieldValue:
+                return StringResource.GetLocalized(StringResourceKey.ConfigurationFieldInvalidValue, exception.Field, exception.Value);
+            case WinGetConfigurationException.WingetConfigErrorMissingField:
+                return StringResource.GetLocalized(StringResourceKey.ConfigurationFieldMissing, exception.Field);
+            case WinGetConfigurationException.WingetConfigErrorUnknownConfigurationFileVersion:
+                return StringResource.GetLocalized(StringResourceKey.ConfigurationFileVersionUnknown, exception.Value);
+            case WinGetConfigurationException.WingetConfigErrorInvalidConfigurationFile:
+            case WinGetConfigurationException.WingetConfigErrorInvalidYaml:
+            default:
+                return StringResource.GetLocalized(StringResourceKey.ConfigurationFileInvalid);
+        }
+    }
+}