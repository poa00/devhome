--- conflicted
+++ resolved
@@ -1,397 +1,392 @@
-// Copyright (c) Microsoft Corporation.
-// Licensed under the MIT License.
-
-using System;
-using System.Collections.Generic;
-using System.Collections.ObjectModel;
-using System.Linq;
-using System.Threading;
-using System.Threading.Tasks;
-using CommunityToolkit.Mvvm.ComponentModel;
-using CommunityToolkit.Mvvm.Input;
-using CommunityToolkit.WinUI;
-using CommunityToolkit.WinUI.Behaviors;
-using CommunityToolkit.WinUI.Collections;
-using DevHome.Common.Environments.Models;
-using DevHome.Common.Environments.Services;
-using DevHome.Common.Services;
-using DevHome.Environments.Helpers;
-using Microsoft.UI.Xaml.Controls;
-using Serilog;
-using WinUIEx;
-
-namespace DevHome.Environments.ViewModels;
-
-/// <summary>
-/// The main view model for the landing page of the Environments tool.
-/// </summary>
-public partial class LandingPageViewModel : ObservableObject, IDisposable
-{
-    private readonly ILogger _log = Log.ForContext("SourceContext", nameof(LandingPageViewModel));
-
-    private readonly WindowEx _windowEx;
-
-    private readonly EnvironmentsExtensionsService _extensionsService;
-
-    private readonly NotificationService _notificationService;
-
-    private readonly IComputeSystemManager _computeSystemManager;
-
-    private readonly INavigationService _navigationService;
-
-    private readonly StringResource _stringResource;
-
-    private readonly object _lock = new();
-
-    private bool _wasSyncButtonClicked;
-
-    public bool IsLoading { get; set; }
-
-    public ObservableCollection<ComputeSystemCardBase> ComputeSystemCards { get; set; } = new();
-
-    public AdvancedCollectionView ComputeSystemCardsView { get; set; }
-
-    public bool HasPageLoadedForTheFirstTime { get; set; }
-
-    [ObservableProperty]
-    private bool _showLoadingShimmer = true;
-
-    [ObservableProperty]
-    private int _selectedProviderIndex;
-
-    [ObservableProperty]
-    private int _selectedSortIndex;
-
-    [ObservableProperty]
-    private string _lastSyncTime;
-
-    [ObservableProperty]
-    private bool _shouldShowCreationHeader;
-
-    public ObservableCollection<string> Providers { get; set; }
-
-    private CancellationTokenSource _cancellationTokenSource = new();
-
-    public LandingPageViewModel(
-        INavigationService navigationService,
-        IComputeSystemManager manager,
-        EnvironmentsExtensionsService extensionsService,
-        NotificationService notificationService,
-        WindowEx windowEx)
-    {
-        _computeSystemManager = manager;
-        _extensionsService = extensionsService;
-        _notificationService = notificationService;
-        _windowEx = windowEx;
-        _navigationService = navigationService;
-
-        _stringResource = new StringResource("DevHome.Environments.pri", "DevHome.Environments/Resources");
-
-        SelectedSortIndex = -1;
-        Providers = new() { _stringResource.GetLocalized("AllProviders") };
-        _lastSyncTime = _stringResource.GetLocalized("MomentsAgo");
-
-        ComputeSystemCardsView = new AdvancedCollectionView(ComputeSystemCards);
-    }
-
-    public void Initialize(StackedNotificationsBehavior notificationQueue)
-    {
-        _notificationService.Initialize(notificationQueue);
-
-        // To Do: Need to give the users a way to disable this, if they don't want to use Hyper-V
-        _ = Task.Run(() => _notificationService.CheckIfUserIsAHyperVAdminAndShowNotification());
-    }
-
-    [RelayCommand]
-    public async Task SyncButton()
-    {
-        // Reset the sort and filter
-        SelectedSortIndex = -1;
-        Providers = new ObservableCollection<string> { _stringResource.GetLocalized("AllProviders") };
-        SelectedProviderIndex = 0;
-        _wasSyncButtonClicked = true;
-
-        // Reset the old sync timer
-        _cancellationTokenSource.Cancel();
-        await _windowEx.DispatcherQueue.EnqueueAsync(() => LastSyncTime = _stringResource.GetLocalized("MomentsAgo"));
-
-        // We need to signal to the compute system manager that it can remove all the completed operations now that
-        // we're done showing them in the view.
-        _computeSystemManager.RemoveAllCompletedOperations();
-        await LoadModelAsync();
-        _wasSyncButtonClicked = false;
-    }
-
-    /// <summary>
-    /// Navigates the user to the select environments page in the setup flow. This is the first page in the create environment
-    /// process.
-    /// </summary>
-    [RelayCommand]
-    public void CreateEnvironmentButton()
-    {
-        _log.Information("User clicked on the create environment button. Navigating to Select environment page in Setup flow");
-        _navigationService.NavigateTo(KnownPageKeys.SetupFlow, "startCreationFlow");
-    }
-
-    // Updates the last sync time on the UI thread after set delay
-    private async Task UpdateLastSyncTimeUI(string time, TimeSpan delay, CancellationToken token)
-    {
-        await Task.Delay(delay, token);
-
-        if (!token.IsCancellationRequested)
-        {
-            await _windowEx.DispatcherQueue.EnqueueAsync(() => LastSyncTime = time);
-        }
-    }
-
-    private async Task RunSyncTimmer()
-    {
-        _cancellationTokenSource = new CancellationTokenSource();
-        var cancellationToken = _cancellationTokenSource.Token;
-
-        await UpdateLastSyncTimeUI(_stringResource.GetLocalized("MinuteAgo"), TimeSpan.FromMinutes(1), cancellationToken);
-        if (cancellationToken.IsCancellationRequested)
-        {
-            return;
-        }
-
-        // For the first 2-5 minutes, in 1 minute increments
-        for (var i = 2; i <= 5; i++)
-        {
-            await UpdateLastSyncTimeUI(_stringResource.GetLocalized("MinutesAgo", i), TimeSpan.FromMinutes(1), cancellationToken);
-            if (cancellationToken.IsCancellationRequested)
-            {
-                return;
-            }
-        }
-
-        // For the 10-55 minutes, in 5 minute increments
-        for (var i = 2; i <= 11; i++)
-        {
-            await UpdateLastSyncTimeUI(_stringResource.GetLocalized("MinutesAgo", i * 5), TimeSpan.FromMinutes(5), cancellationToken);
-            if (cancellationToken.IsCancellationRequested)
-            {
-                return;
-            }
-        }
-
-        // For an hour and more
-        await UpdateLastSyncTimeUI(_stringResource.GetLocalized("HourAgo"), TimeSpan.FromMinutes(5), cancellationToken);
-    }
-
-    /// <summary>
-    /// Main entry point for loading the view model.
-    /// </summary>
-    public async Task LoadModelAsync(bool useDebugValues = false)
-    {
-        lock (_lock)
-        {
-            if (IsLoading)
-            {
-                return;
-            }
-
-            // If the page has already loaded once, then we don't need to re-load the compute systems as that can take a while.
-            // The user can click the sync button to refresh the compute systems. However, there may be new operations that have started
-            // since the last time the page was loaded. So we need to add those to the view model quickly.
-            SetupCreateComputeSystemOperationForUI();
-            if (HasPageLoadedForTheFirstTime && !_wasSyncButtonClicked)
-            {
-                return;
-            }
-
-            IsLoading = true;
-        }
-
-        for (var i = ComputeSystemCards.Count - 1; i >= 0; i--)
-        {
-            if (ComputeSystemCards[i] is ComputeSystemViewModel computeSystemViewModel)
-            {
-                computeSystemViewModel.RemoveStateChangedHandler();
+// Copyright (c) Microsoft Corporation.
+// Licensed under the MIT License.
+
+using System;
+using System.Collections.Generic;
+using System.Collections.ObjectModel;
+using System.Linq;
+using System.Threading;
+using System.Threading.Tasks;
+using CommunityToolkit.Mvvm.ComponentModel;
+using CommunityToolkit.Mvvm.Input;
+using CommunityToolkit.WinUI;
+using CommunityToolkit.WinUI.Behaviors;
+using CommunityToolkit.WinUI.Collections;
+using DevHome.Common.Environments.Models;
+using DevHome.Common.Environments.Services;
+using DevHome.Common.Services;
+using DevHome.Environments.Helpers;
+using Microsoft.UI.Xaml.Controls;
+using Serilog;
+using WinUIEx;
+
+namespace DevHome.Environments.ViewModels;
+
+/// <summary>
+/// The main view model for the landing page of the Environments tool.
+/// </summary>
+public partial class LandingPageViewModel : ObservableObject, IDisposable
+{
+    private readonly ILogger _log = Log.ForContext("SourceContext", nameof(LandingPageViewModel));
+
+    private readonly WindowEx _windowEx;
+
+    private readonly EnvironmentsExtensionsService _extensionsService;
+
+    private readonly NotificationService _notificationService;
+
+    private readonly IComputeSystemManager _computeSystemManager;
+
+    private readonly INavigationService _navigationService;
+
+    private readonly StringResource _stringResource;
+
+    private readonly object _lock = new();
+
+    private bool _wasSyncButtonClicked;
+
+    public bool IsLoading { get; set; }
+
+    public ObservableCollection<ComputeSystemCardBase> ComputeSystemCards { get; set; } = new();
+
+    public AdvancedCollectionView ComputeSystemCardsView { get; set; }
+
+    public bool HasPageLoadedForTheFirstTime { get; set; }
+
+    [ObservableProperty]
+    private bool _showLoadingShimmer = true;
+
+    [ObservableProperty]
+    private int _selectedProviderIndex;
+
+    [ObservableProperty]
+    private int _selectedSortIndex;
+
+    [ObservableProperty]
+    private string _lastSyncTime;
+
+    [ObservableProperty]
+    private bool _shouldShowCreationHeader;
+
+    public ObservableCollection<string> Providers { get; set; }
+
+    private CancellationTokenSource _cancellationTokenSource = new();
+
+    public LandingPageViewModel(
+        INavigationService navigationService,
+        IComputeSystemManager manager,
+        EnvironmentsExtensionsService extensionsService,
+        NotificationService notificationService,
+        WindowEx windowEx)
+    {
+        _computeSystemManager = manager;
+        _extensionsService = extensionsService;
+        _notificationService = notificationService;
+        _windowEx = windowEx;
+        _navigationService = navigationService;
+
+        _stringResource = new StringResource("DevHome.Environments.pri", "DevHome.Environments/Resources");
+
+        SelectedSortIndex = -1;
+        Providers = new() { _stringResource.GetLocalized("AllProviders") };
+        _lastSyncTime = _stringResource.GetLocalized("MomentsAgo");
+
+        ComputeSystemCardsView = new AdvancedCollectionView(ComputeSystemCards);
+    }
+
+    public void Initialize(StackedNotificationsBehavior notificationQueue)
+    {
+        _notificationService.Initialize(notificationQueue);
+
+        // To Do: Need to give the users a way to disable this, if they don't want to use Hyper-V
+        _ = Task.Run(() => _notificationService.CheckIfUserIsAHyperVAdminAndShowNotification());
+    }
+
+    [RelayCommand]
+    public async Task SyncButton()
+    {
+        // Reset the sort and filter
+        SelectedSortIndex = -1;
+        Providers = new ObservableCollection<string> { _stringResource.GetLocalized("AllProviders") };
+        SelectedProviderIndex = 0;
+        _wasSyncButtonClicked = true;
+
+        // Reset the old sync timer
+        _cancellationTokenSource.Cancel();
+        await _windowEx.DispatcherQueue.EnqueueAsync(() => LastSyncTime = _stringResource.GetLocalized("MomentsAgo"));
+
+        // We need to signal to the compute system manager that it can remove all the completed operations now that
+        // we're done showing them in the view.
+        _computeSystemManager.RemoveAllCompletedOperations();
+        await LoadModelAsync();
+        _wasSyncButtonClicked = false;
+    }
+
+    /// <summary>
+    /// Navigates the user to the select environments page in the setup flow. This is the first page in the create environment
+    /// process.
+    /// </summary>
+    [RelayCommand]
+    public void CreateEnvironmentButton()
+    {
+        _log.Information("User clicked on the create environment button. Navigating to Select environment page in Setup flow");
+        _navigationService.NavigateTo(KnownPageKeys.SetupFlow, "startCreationFlow");
+    }
+
+    // Updates the last sync time on the UI thread after set delay
+    private async Task UpdateLastSyncTimeUI(string time, TimeSpan delay, CancellationToken token)
+    {
+        await Task.Delay(delay, token);
+
+        if (!token.IsCancellationRequested)
+        {
+            await _windowEx.DispatcherQueue.EnqueueAsync(() => LastSyncTime = time);
+        }
+    }
+
+    private async Task RunSyncTimmer()
+    {
+        _cancellationTokenSource = new CancellationTokenSource();
+        var cancellationToken = _cancellationTokenSource.Token;
+
+        await UpdateLastSyncTimeUI(_stringResource.GetLocalized("MinuteAgo"), TimeSpan.FromMinutes(1), cancellationToken);
+        if (cancellationToken.IsCancellationRequested)
+        {
+            return;
+        }
+
+        // For the first 2-5 minutes, in 1 minute increments
+        for (var i = 2; i <= 5; i++)
+        {
+            await UpdateLastSyncTimeUI(_stringResource.GetLocalized("MinutesAgo", i), TimeSpan.FromMinutes(1), cancellationToken);
+            if (cancellationToken.IsCancellationRequested)
+            {
+                return;
+            }
+        }
+
+        // For the 10-55 minutes, in 5 minute increments
+        for (var i = 2; i <= 11; i++)
+        {
+            await UpdateLastSyncTimeUI(_stringResource.GetLocalized("MinutesAgo", i * 5), TimeSpan.FromMinutes(5), cancellationToken);
+            if (cancellationToken.IsCancellationRequested)
+            {
+                return;
+            }
+        }
+
+        // For an hour and more
+        await UpdateLastSyncTimeUI(_stringResource.GetLocalized("HourAgo"), TimeSpan.FromMinutes(5), cancellationToken);
+    }
+
+    /// <summary>
+    /// Main entry point for loading the view model.
+    /// </summary>
+    public async Task LoadModelAsync(bool useDebugValues = false)
+    {
+        lock (_lock)
+        {
+            if (IsLoading)
+            {
+                return;
+            }
+
+            // If the page has already loaded once, then we don't need to re-load the compute systems as that can take a while.
+            // The user can click the sync button to refresh the compute systems. However, there may be new operations that have started
+            // since the last time the page was loaded. So we need to add those to the view model quickly.
+            SetupCreateComputeSystemOperationForUI();
+            if (HasPageLoadedForTheFirstTime && !_wasSyncButtonClicked)
+            {
+                return;
+            }
+
+            IsLoading = true;
+        }
+
+        for (var i = ComputeSystemCards.Count - 1; i >= 0; i--)
+        {
+            if (ComputeSystemCards[i] is ComputeSystemViewModel computeSystemViewModel)
+            {
+                computeSystemViewModel.RemoveStateChangedHandler();
+                ComputeSystemCards.RemoveAt(i);
+            }
+        }
+
+        ShowLoadingShimmer = true;
+        await _extensionsService.GetComputeSystemsAsync(useDebugValues, AddAllComputeSystemsFromAProvider);
+        ShowLoadingShimmer = false;
+
+        lock (_lock)
+        {
+            IsLoading = false;
+            HasPageLoadedForTheFirstTime = true;
+        }
+    }
+
+    /// <summary>
+    /// Sets up the view model to show the create compute system operations that the compute system manager contains.
+    /// </summary>
+    private void SetupCreateComputeSystemOperationForUI()
+    {
+        // Remove all the operations from view and then add the ones the manager has.
+        _log.Information($"Adding any new create compute system operations to ComputeSystemCards list");
+        var curOperations = _computeSystemManager.GetRunningOperationsForCreation();
+        for (var i = ComputeSystemCards.Count - 1; i >= 0; i--)
+        {
+            if (ComputeSystemCards[i].IsCreateComputeSystemOperation)
+            {
+                var operationViewModel = ComputeSystemCards[i] as CreateComputeSystemOperationViewModel;
+                operationViewModel!.RemoveEventHandlers();
                 ComputeSystemCards.RemoveAt(i);
-            }
-        }
-
-        ShowLoadingShimmer = true;
-        await _extensionsService.GetComputeSystemsAsync(useDebugValues, AddAllComputeSystemsFromAProvider);
-        ShowLoadingShimmer = false;
-
-        lock (_lock)
-        {
-            IsLoading = false;
-            HasPageLoadedForTheFirstTime = true;
-        }
-    }
-
-    /// <summary>
-    /// Sets up the view model to show the create compute system operations that the compute system manager contains.
-    /// </summary>
-    private void SetupCreateComputeSystemOperationForUI()
-    {
-        // Remove all the operations from view and then add the ones the manager has.
-        _log.Information($"Adding any new create compute system operations to ComputeSystemCards list");
-        var curOperations = _computeSystemManager.GetRunningOperationsForCreation();
-        for (var i = ComputeSystemCards.Count - 1; i >= 0; i--)
-        {
-            if (ComputeSystemCards[i].IsCreateComputeSystemOperation)
-            {
-                var operationViewModel = ComputeSystemCards[i] as CreateComputeSystemOperationViewModel;
-                operationViewModel!.RemoveEventHandlers();
-                ComputeSystemCards.RemoveAt(i);
-            }
-        }
-
-        // Add new operations to the list
-        foreach (var operation in curOperations)
-        {
-            // this is a new operation so we need to create a view model for it.
-            ComputeSystemCards.Add(new CreateComputeSystemOperationViewModel(_computeSystemManager, _stringResource, _windowEx, ComputeSystemCards.Remove, operation));
-            _log.Information($"Found new create compute system operation for provider {operation.ProviderDetails.ComputeSystemProvider}, with name {operation.EnvironmentName}");
-        }
-    }
-
-    private async Task AddAllComputeSystemsFromAProvider(ComputeSystemsLoadedData data)
-    {
-        var provider = data.ProviderDetails.ComputeSystemProvider;
-
-        // Show error notifications for failed provider/developer id combinations
-        foreach (var mapping in data.DevIdToComputeSystemMap.Where(kv =>
-            kv.Value.Result.Status == Microsoft.Windows.DevHome.SDK.ProviderOperationStatus.Failure))
-        {
-            var result = mapping.Value.Result;
-            await _notificationService.ShowNotificationAsync(provider.DisplayName, result.DisplayMessage, InfoBarSeverity.Error);
-
-            _log.Error($"Error occurred while adding Compute systems to environments page for provider: {provider.Id}. {result.DiagnosticText}, {result.ExtendedError}");
-            data.DevIdToComputeSystemMap.Remove(mapping.Key);
-        }
-
-        await _windowEx.DispatcherQueue.EnqueueAsync(async () =>
-        {
-            Providers.Add(provider.DisplayName);
-            try
-            {
-                var computeSystemList = data.DevIdToComputeSystemMap.Values.SelectMany(x => x.ComputeSystems).ToList();
-
-                // In the future when we support switching between accounts in the environments page, we will need to handle this differently.
-                // for now we'll show all the compute systems from a provider.
-                if (computeSystemList == null || computeSystemList.Count == 0)
-                {
-                    _log.Error($"No Compute systems found for provider: {provider.Id}");
-                    return;
-                }
-
-                for (var i = 0; i < computeSystemList.Count; i++)
-                {
-                    var packageFullName = data.ProviderDetails.ExtensionWrapper.PackageFullName;
-                    var computeSystemViewModel = new ComputeSystemViewModel(
-                        _computeSystemManager,
-                        computeSystemList.ElementAt(i),
-                        provider,
-                        packageFullName,
-                        _windowEx);
-                    await computeSystemViewModel.InitializeCardDataAsync();
-<<<<<<< HEAD
-                    await computeSystemViewModel.InitializePinDataAsync();
-                    ComputeSystems.Add(computeSystemViewModel);
-=======
-
-                    ComputeSystemCards.Add(computeSystemViewModel);
->>>>>>> 118eef2e
-                }
-            }
-            catch (Exception ex)
-            {
-                _log.Error(ex, $"Exception occurred while adding Compute systems to environments page for provider: {provider.Id}");
-            }
-        });
-    }
-
-    /// <summary>
-    /// Updates the view model to show only the compute systems that match the search criteria.
-    /// </summary>
-    [RelayCommand]
-    public void SearchHandler(string query)
-    {
-        ComputeSystemCardsView.Filter = system =>
-        {
-            if (system is CreateComputeSystemOperationViewModel createComputeSystemOperationViewModel)
-            {
-                return createComputeSystemOperationViewModel.EnvironmentName.Contains(query, StringComparison.OrdinalIgnoreCase);
-            }
-
-            if (system is ComputeSystemViewModel computeSystemViewModel)
-            {
-                var systemName = computeSystemViewModel.ComputeSystem!.DisplayName;
-                var systemAltName = computeSystemViewModel.ComputeSystem.SupplementalDisplayName;
-                return systemName.Contains(query, StringComparison.OrdinalIgnoreCase) || systemAltName.Contains(query, StringComparison.OrdinalIgnoreCase);
-            }
-
-            return false;
-        };
-    }
-
-    /// <summary>
-    /// Updates the view model to filter the compute systems according to the provider.
-    /// </summary>
-    [RelayCommand]
-    public void ProviderHandler(int selectedIndex)
-    {
-        SelectedProviderIndex = selectedIndex;
-        var currentProvider = Providers[SelectedProviderIndex];
-        ComputeSystemCardsView.Filter = system =>
-        {
-            if (currentProvider.Equals(_stringResource.GetLocalized("AllProviders"), StringComparison.OrdinalIgnoreCase))
-            {
-                return true;
-            }
-
-            if (system is CreateComputeSystemOperationViewModel createComputeSystemOperationViewModel)
-            {
-                return createComputeSystemOperationViewModel.ProviderDisplayName.Equals(currentProvider, StringComparison.OrdinalIgnoreCase);
-            }
-
-            if (system is ComputeSystemViewModel computeSystemViewModel)
-            {
-                return computeSystemViewModel.ProviderDisplayName.Equals(currentProvider, StringComparison.OrdinalIgnoreCase);
-            }
-
-            return false;
-        };
-    }
-
-    /// <summary>
-    /// Updates the view model to sort the compute systems according to the sort criteria.
-    /// </summary>
-    /// <remarks>
-    /// New SortDescription property names should be added as new properties to <see cref="ComputeSystemCardBase"/>
-    /// </remarks>
-    [RelayCommand]
-    public void SortHandler()
-    {
-        ComputeSystemCardsView.SortDescriptions.Clear();
-
-        switch (SelectedSortIndex)
-        {
-            case 0:
-                ComputeSystemCardsView.SortDescriptions.Add(new SortDescription("Name", SortDirection.Ascending));
-                break;
-            case 1:
-                ComputeSystemCardsView.SortDescriptions.Add(new SortDescription("Name", SortDirection.Descending));
-                break;
-            case 2:
-                ComputeSystemCardsView.SortDescriptions.Add(new SortDescription("AlternativeName", SortDirection.Ascending));
-                break;
-            case 3:
-                ComputeSystemCardsView.SortDescriptions.Add(new SortDescription("AlternativeName", SortDirection.Descending));
-                break;
-            case 4:
-                ComputeSystemCardsView.SortDescriptions.Add(new SortDescription("LastConnected", SortDirection.Ascending));
-                break;
-        }
-    }
-
-    public void Dispose()
-    {
-        GC.SuppressFinalize(this);
-    }
-}
+            }
+        }
+
+        // Add new operations to the list
+        foreach (var operation in curOperations)
+        {
+            // this is a new operation so we need to create a view model for it.
+            ComputeSystemCards.Add(new CreateComputeSystemOperationViewModel(_computeSystemManager, _stringResource, _windowEx, ComputeSystemCards.Remove, operation));
+            _log.Information($"Found new create compute system operation for provider {operation.ProviderDetails.ComputeSystemProvider}, with name {operation.EnvironmentName}");
+        }
+    }
+
+    private async Task AddAllComputeSystemsFromAProvider(ComputeSystemsLoadedData data)
+    {
+        var provider = data.ProviderDetails.ComputeSystemProvider;
+
+        // Show error notifications for failed provider/developer id combinations
+        foreach (var mapping in data.DevIdToComputeSystemMap.Where(kv =>
+            kv.Value.Result.Status == Microsoft.Windows.DevHome.SDK.ProviderOperationStatus.Failure))
+        {
+            var result = mapping.Value.Result;
+            await _notificationService.ShowNotificationAsync(provider.DisplayName, result.DisplayMessage, InfoBarSeverity.Error);
+
+            _log.Error($"Error occurred while adding Compute systems to environments page for provider: {provider.Id}. {result.DiagnosticText}, {result.ExtendedError}");
+            data.DevIdToComputeSystemMap.Remove(mapping.Key);
+        }
+
+        await _windowEx.DispatcherQueue.EnqueueAsync(async () =>
+        {
+            Providers.Add(provider.DisplayName);
+            try
+            {
+                var computeSystemList = data.DevIdToComputeSystemMap.Values.SelectMany(x => x.ComputeSystems).ToList();
+
+                // In the future when we support switching between accounts in the environments page, we will need to handle this differently.
+                // for now we'll show all the compute systems from a provider.
+                if (computeSystemList == null || computeSystemList.Count == 0)
+                {
+                    _log.Error($"No Compute systems found for provider: {provider.Id}");
+                    return;
+                }
+
+                for (var i = 0; i < computeSystemList.Count; i++)
+                {
+                    var packageFullName = data.ProviderDetails.ExtensionWrapper.PackageFullName;
+                    var computeSystemViewModel = new ComputeSystemViewModel(
+                        _computeSystemManager,
+                        computeSystemList.ElementAt(i),
+                        provider,
+                        packageFullName,
+                        _windowEx);
+                    await computeSystemViewModel.InitializeCardDataAsync();
+
+                    ComputeSystemCards.Add(computeSystemViewModel);
+                }
+            }
+            catch (Exception ex)
+            {
+                _log.Error(ex, $"Exception occurred while adding Compute systems to environments page for provider: {provider.Id}");
+            }
+        });
+    }
+
+    /// <summary>
+    /// Updates the view model to show only the compute systems that match the search criteria.
+    /// </summary>
+    [RelayCommand]
+    public void SearchHandler(string query)
+    {
+        ComputeSystemCardsView.Filter = system =>
+        {
+            if (system is CreateComputeSystemOperationViewModel createComputeSystemOperationViewModel)
+            {
+                return createComputeSystemOperationViewModel.EnvironmentName.Contains(query, StringComparison.OrdinalIgnoreCase);
+            }
+
+            if (system is ComputeSystemViewModel computeSystemViewModel)
+            {
+                var systemName = computeSystemViewModel.ComputeSystem!.DisplayName;
+                var systemAltName = computeSystemViewModel.ComputeSystem.SupplementalDisplayName;
+                return systemName.Contains(query, StringComparison.OrdinalIgnoreCase) || systemAltName.Contains(query, StringComparison.OrdinalIgnoreCase);
+            }
+
+            return false;
+        };
+    }
+
+    /// <summary>
+    /// Updates the view model to filter the compute systems according to the provider.
+    /// </summary>
+    [RelayCommand]
+    public void ProviderHandler(int selectedIndex)
+    {
+        SelectedProviderIndex = selectedIndex;
+        var currentProvider = Providers[SelectedProviderIndex];
+        ComputeSystemCardsView.Filter = system =>
+        {
+            if (currentProvider.Equals(_stringResource.GetLocalized("AllProviders"), StringComparison.OrdinalIgnoreCase))
+            {
+                return true;
+            }
+
+            if (system is CreateComputeSystemOperationViewModel createComputeSystemOperationViewModel)
+            {
+                return createComputeSystemOperationViewModel.ProviderDisplayName.Equals(currentProvider, StringComparison.OrdinalIgnoreCase);
+            }
+
+            if (system is ComputeSystemViewModel computeSystemViewModel)
+            {
+                return computeSystemViewModel.ProviderDisplayName.Equals(currentProvider, StringComparison.OrdinalIgnoreCase);
+            }
+
+            return false;
+        };
+    }
+
+    /// <summary>
+    /// Updates the view model to sort the compute systems according to the sort criteria.
+    /// </summary>
+    /// <remarks>
+    /// New SortDescription property names should be added as new properties to <see cref="ComputeSystemCardBase"/>
+    /// </remarks>
+    [RelayCommand]
+    public void SortHandler()
+    {
+        ComputeSystemCardsView.SortDescriptions.Clear();
+
+        switch (SelectedSortIndex)
+        {
+            case 0:
+                ComputeSystemCardsView.SortDescriptions.Add(new SortDescription("Name", SortDirection.Ascending));
+                break;
+            case 1:
+                ComputeSystemCardsView.SortDescriptions.Add(new SortDescription("Name", SortDirection.Descending));
+                break;
+            case 2:
+                ComputeSystemCardsView.SortDescriptions.Add(new SortDescription("AlternativeName", SortDirection.Ascending));
+                break;
+            case 3:
+                ComputeSystemCardsView.SortDescriptions.Add(new SortDescription("AlternativeName", SortDirection.Descending));
+                break;
+            case 4:
+                ComputeSystemCardsView.SortDescriptions.Add(new SortDescription("LastConnected", SortDirection.Ascending));
+                break;
+        }
+    }
+
+    public void Dispose()
+    {
+        GC.SuppressFinalize(this);
+    }
+}