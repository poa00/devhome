--- conflicted
+++ resolved
@@ -63,39 +63,7 @@
               "weight": "bolder",
               "spacing": "small",
               "type": "TextBlock"
-<<<<<<< HEAD
             },
-=======
-            }
-          ]
-        },
-        {
-          "type": "Column",
-          "verticalContentAlignment": "center",
-          "width": "stretch",
-          "items": [
-            {
-              "type": "ActionSet",
-              "actions": [
-                {
-                  "type": "Action.Execute",
-                  "title": "%CPUUsage_Widget_Template/End_Process%",
-                  "verb": "CpuKill1"
-                }
-              ]
-            }
-          ]
-        }
-      ]
-    },
-    {
-      "type": "ColumnSet",
-      "columns": [
-        {
-          "type": "Column",
-          "verticalContentAlignment": "center",
-          "items": [
->>>>>>> 1bcce19f
             {
               "text": "${cpuProc2}",
               "weight": "bolder",
