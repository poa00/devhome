--- conflicted
+++ resolved
@@ -1,200 +1,196 @@
-﻿// Copyright (c) Microsoft Corporation.
-// Licensed under the MIT License.
-
-using System;
-using System.Collections.Generic;
-using AdaptiveCards.ObjectModel.WinUI3;
-using AdaptiveCards.Rendering.WinUI3;
-using DevHome.Common.Helpers;
-using DevHome.Common.Models;
-using Microsoft.UI.Xaml;
-using Microsoft.UI.Xaml.Controls;
-using Microsoft.UI.Xaml.Input;
-using Microsoft.UI.Xaml.Media;
-using Microsoft.Windows.DevHome.SDK;
-using Serilog;
-
-namespace DevHome.Common.Views;
-
-// XAML element to contain a single instance of extension UI.
-// Use this element where extension UI is expected to pop up.
-public class ExtensionAdaptiveCardPanel : StackPanel
-{
-    public event EventHandler<FrameworkElement>? UiUpdate;
-
-    private RenderedAdaptiveCard? _renderedAdaptiveCard;
-
-    private string _oldTemplate = string.Empty;
-    private string _currentTemplate = string.Empty;
-    private List<int> focusedElementPath = new();
-
-    public void Bind(IExtensionAdaptiveCardSession extensionAdaptiveCardSession, AdaptiveCardRenderer? customRenderer)
-    {
-        var adaptiveCardRenderer = customRenderer ?? new AdaptiveCardRenderer();
-
-        if (Children.Count != 0)
-        {
-            throw new ArgumentException("The ExtensionUI element must be bound to an empty container.");
-        }
-
-        var uiDispatcher = Microsoft.UI.Dispatching.DispatcherQueue.GetForCurrentThread();
-        var extensionUI = new ExtensionAdaptiveCard();
-
-        extensionUI.UiUpdate += (object? sender, AdaptiveCard adaptiveCard) =>
-        {
-            uiDispatcher.TryEnqueue(() =>
-            {
-                focusedElementPath = GetPathToFocusedElement(_renderedAdaptiveCard);
-
-                _currentTemplate = _renderedAdaptiveCard?.OriginatingCard.ToJson().ToString() ?? string.Empty;
-
-                _renderedAdaptiveCard = adaptiveCardRenderer.RenderAdaptiveCard(adaptiveCard);
-                _renderedAdaptiveCard.Action += async (RenderedAdaptiveCard? sender, AdaptiveActionEventArgs args) =>
-                {
-                    Log.Information($"RenderedAdaptiveCard.Action(): Called for {args.Action.Id}");
-                    await extensionAdaptiveCardSession.OnAction(args.Action.ToJson().Stringify(), args.Inputs.AsJson().Stringify());
-                };
-
-                Children.Clear();
-                Children.Add(_renderedAdaptiveCard.FrameworkElement);
-
-                UiUpdate?.Invoke(this, _renderedAdaptiveCard.FrameworkElement);
-<<<<<<< HEAD
-
-                // Ensure the Widget's Layout is updated.
-                _renderedAdaptiveCard.FrameworkElement.UpdateLayout();
-
-                // If the path has elements, the focused control is inside this widget.
-                // Otherwise, it is outside, so there is nothing else to do here.
-                if (focusedElementPath.Count > 0)
-                {
-                    // If the template didn't change, the data structure is the same, so we can
-                    // try to keep focus on the element that is in the same position.
-                    // But if the template changed, we just reset the focus to the widget itself as
-                    // the structure of the widget changed too.
-                    if (_oldTemplate == _currentTemplate)
-                    {
-                        AttemptToKeepFocus(focusedElementPath, uiDispatcher);
-                    }
-                    else
-                    {
-                        uiDispatcher.TryEnqueue(DispatcherQueuePriority.High, () =>
-                        {
-                            _renderedAdaptiveCard.FrameworkElement.Focus(FocusState.Programmatic);
-                        });
-                    }
-                }
-
-                _oldTemplate = _currentTemplate;
-
-                GlobalLog.Logger?.ReportInfo($"ExtensionAdaptiveCard.UiUpdate(): Event handler for UiUpdate finished successfully");
-=======
-                Log.Information($"ExtensionAdaptiveCard.UiUpdate(): Event handler for UiUpdate finished successfully");
->>>>>>> f7fbe962
-            });
-        };
-
-        extensionAdaptiveCardSession.Initialize(extensionUI);
-        Log.Information($"ExtensionAdaptiveCardPanel.Bind(): Binding to AdaptiveCard session finished successfully");
-    }
-
-    private List<int> GetPathToFocusedElement(RenderedAdaptiveCard? rendered)
-    {
-        var pathOnTree = new List<int>();
-
-        // Empty path returned if there is no rendered card before
-        if (rendered == null)
-        {
-            return pathOnTree;
-        }
-
-        try
-        {
-            // We get the current focused element. If it is not inside the widget, the path to be returned
-            // will have no elements at all as we will not reach it in our search
-            var focused = FocusManager.GetFocusedElement(rendered.FrameworkElement.XamlRoot) as FrameworkElement;
-
-            if (focused != null)
-            {
-                GetPathOnWidgetTree(rendered.FrameworkElement, focused, ref pathOnTree);
-            }
-
-            // We build the path recursively, so it is reversed. We reverse it to get the path from root to leaf.
-            pathOnTree.Reverse();
-        }
-        catch (Exception e)
-        {
-            Log.Logger()?.ReportError("WidgetViewModel", e.Message);
-        }
-
-        return pathOnTree;
-    }
-
-    // This method is a DFS to search the focused element inside the widget descendants
-    private void GetPathOnWidgetTree(FrameworkElement? currentElement, FrameworkElement target, ref List<int> path)
-    {
-        if (currentElement == null)
-        {
-            return;
-        }
-
-        var num_children = VisualTreeHelper.GetChildrenCount(currentElement);
-        for (var i = 0; i < num_children; ++i)
-        {
-            var child = VisualTreeHelper.GetChild(currentElement, i) as FrameworkElement;
-
-            // If we find the focused element, we add its index on the final path we passed by reference.
-            // This is expected to be the first item added.
-            if (child == target)
-            {
-                path.Add(i);
-                return;
-            }
-
-            GetPathOnWidgetTree(child, target, ref path);
-
-            // If after we call the recusrion to a child, the path is not empty,
-            // we fond the target on this subtree. We stop the search and add the child's
-            // index to the answer.
-            if (path.Count > 0)
-            {
-                path.Add(i);
-                return;
-            }
-        }
-    }
-
-    private void AttemptToKeepFocus(List<int> path, DispatcherQueue dispatcher)
-    {
-        if (_renderedAdaptiveCard == null)
-        {
-            return;
-        }
-
-        var element = _renderedAdaptiveCard.FrameworkElement;
-
-        // Try to descend the tree until we get to the same position as the control previously focused.
-        foreach (var i in path)
-        {
-            // If for some reason there is not a way to reach a similar control in the same position
-            // because of changes on the size of elements in a list for example, we set the focus
-            // back to the widget as a whole.
-            if (i >= VisualTreeHelper.GetChildrenCount(element))
-            {
-                dispatcher.TryEnqueue(DispatcherQueuePriority.High, () =>
-                {
-                    _renderedAdaptiveCard.FrameworkElement.Focus(FocusState.Programmatic);
-                });
-                return;
-            }
-
-            element = VisualTreeHelper.GetChild(element, i) as FrameworkElement;
-        }
-
-        // Set the focus to the object after we reach it.
-        dispatcher.TryEnqueue(DispatcherQueuePriority.High, () =>
-        {
-            element?.Focus(FocusState.Programmatic);
-        });
-    }
-}
+﻿// Copyright (c) Microsoft Corporation.
+// Licensed under the MIT License.
+
+using System;
+using System.Collections.Generic;
+using AdaptiveCards.ObjectModel.WinUI3;
+using AdaptiveCards.Rendering.WinUI3;
+using DevHome.Common.Helpers;
+using DevHome.Common.Models;
+using Microsoft.UI.Xaml;
+using Microsoft.UI.Xaml.Controls;
+using Microsoft.UI.Xaml.Input;
+using Microsoft.UI.Xaml.Media;
+using Microsoft.Windows.DevHome.SDK;
+using Serilog;
+
+namespace DevHome.Common.Views;
+
+// XAML element to contain a single instance of extension UI.
+// Use this element where extension UI is expected to pop up.
+public class ExtensionAdaptiveCardPanel : StackPanel
+{
+    public event EventHandler<FrameworkElement>? UiUpdate;
+
+    private RenderedAdaptiveCard? _renderedAdaptiveCard;
+
+    private string _oldTemplate = string.Empty;
+    private string _currentTemplate = string.Empty;
+    private List<int> focusedElementPath = new();
+
+    public void Bind(IExtensionAdaptiveCardSession extensionAdaptiveCardSession, AdaptiveCardRenderer? customRenderer)
+    {
+        var adaptiveCardRenderer = customRenderer ?? new AdaptiveCardRenderer();
+
+        if (Children.Count != 0)
+        {
+            throw new ArgumentException("The ExtensionUI element must be bound to an empty container.");
+        }
+
+        var uiDispatcher = Microsoft.UI.Dispatching.DispatcherQueue.GetForCurrentThread();
+        var extensionUI = new ExtensionAdaptiveCard();
+
+        extensionUI.UiUpdate += (object? sender, AdaptiveCard adaptiveCard) =>
+        {
+            uiDispatcher.TryEnqueue(() =>
+            {
+                focusedElementPath = GetPathToFocusedElement(_renderedAdaptiveCard);
+
+                _currentTemplate = _renderedAdaptiveCard?.OriginatingCard.ToJson().ToString() ?? string.Empty;
+
+                _renderedAdaptiveCard = adaptiveCardRenderer.RenderAdaptiveCard(adaptiveCard);
+                _renderedAdaptiveCard.Action += async (RenderedAdaptiveCard? sender, AdaptiveActionEventArgs args) =>
+                {
+                    Log.Information($"RenderedAdaptiveCard.Action(): Called for {args.Action.Id}");
+                    await extensionAdaptiveCardSession.OnAction(args.Action.ToJson().Stringify(), args.Inputs.AsJson().Stringify());
+                };
+
+                Children.Clear();
+                Children.Add(_renderedAdaptiveCard.FrameworkElement);
+
+                UiUpdate?.Invoke(this, _renderedAdaptiveCard.FrameworkElement);
+
+                // Ensure the Widget's Layout is updated.
+                _renderedAdaptiveCard.FrameworkElement.UpdateLayout();
+
+                // If the path has elements, the focused control is inside this widget.
+                // Otherwise, it is outside, so there is nothing else to do here.
+                if (focusedElementPath.Count > 0)
+                {
+                    // If the template didn't change, the data structure is the same, so we can
+                    // try to keep focus on the element that is in the same position.
+                    // But if the template changed, we just reset the focus to the widget itself as
+                    // the structure of the widget changed too.
+                    if (_oldTemplate == _currentTemplate)
+                    {
+                        AttemptToKeepFocus(focusedElementPath, uiDispatcher);
+                    }
+                    else
+                    {
+                        uiDispatcher.TryEnqueue(DispatcherQueuePriority.High, () =>
+                        {
+                            _renderedAdaptiveCard.FrameworkElement.Focus(FocusState.Programmatic);
+                        });
+                    }
+                }
+
+                _oldTemplate = _currentTemplate;
+
+                Log.Information($"ExtensionAdaptiveCard.UiUpdate(): Event handler for UiUpdate finished successfully");
+            });
+        };
+
+        extensionAdaptiveCardSession.Initialize(extensionUI);
+        Log.Information($"ExtensionAdaptiveCardPanel.Bind(): Binding to AdaptiveCard session finished successfully");
+    }
+
+    private List<int> GetPathToFocusedElement(RenderedAdaptiveCard? rendered)
+    {
+        var pathOnTree = new List<int>();
+
+        // Empty path returned if there is no rendered card before
+        if (rendered == null)
+        {
+            return pathOnTree;
+        }
+
+        try
+        {
+            // We get the current focused element. If it is not inside the widget, the path to be returned
+            // will have no elements at all as we will not reach it in our search
+            var focused = FocusManager.GetFocusedElement(rendered.FrameworkElement.XamlRoot) as FrameworkElement;
+
+            if (focused != null)
+            {
+                GetPathOnWidgetTree(rendered.FrameworkElement, focused, ref pathOnTree);
+            }
+
+            // We build the path recursively, so it is reversed. We reverse it to get the path from root to leaf.
+            pathOnTree.Reverse();
+        }
+        catch (Exception e)
+        {
+            Log.Logger()?.ReportError("WidgetViewModel", e.Message);
+        }
+
+        return pathOnTree;
+    }
+
+    // This method is a DFS to search the focused element inside the widget descendants
+    private void GetPathOnWidgetTree(FrameworkElement? currentElement, FrameworkElement target, ref List<int> path)
+    {
+        if (currentElement == null)
+        {
+            return;
+        }
+
+        var num_children = VisualTreeHelper.GetChildrenCount(currentElement);
+        for (var i = 0; i < num_children; ++i)
+        {
+            var child = VisualTreeHelper.GetChild(currentElement, i) as FrameworkElement;
+
+            // If we find the focused element, we add its index on the final path we passed by reference.
+            // This is expected to be the first item added.
+            if (child == target)
+            {
+                path.Add(i);
+                return;
+            }
+
+            GetPathOnWidgetTree(child, target, ref path);
+
+            // If after we call the recusrion to a child, the path is not empty,
+            // we fond the target on this subtree. We stop the search and add the child's
+            // index to the answer.
+            if (path.Count > 0)
+            {
+                path.Add(i);
+                return;
+            }
+        }
+    }
+
+    private void AttemptToKeepFocus(List<int> path, DispatcherQueue dispatcher)
+    {
+        if (_renderedAdaptiveCard == null)
+        {
+            return;
+        }
+
+        var element = _renderedAdaptiveCard.FrameworkElement;
+
+        // Try to descend the tree until we get to the same position as the control previously focused.
+        foreach (var i in path)
+        {
+            // If for some reason there is not a way to reach a similar control in the same position
+            // because of changes on the size of elements in a list for example, we set the focus
+            // back to the widget as a whole.
+            if (i >= VisualTreeHelper.GetChildrenCount(element))
+            {
+                dispatcher.TryEnqueue(DispatcherQueuePriority.High, () =>
+                {
+                    _renderedAdaptiveCard.FrameworkElement.Focus(FocusState.Programmatic);
+                });
+                return;
+            }
+
+            element = VisualTreeHelper.GetChild(element, i) as FrameworkElement;
+        }
+
+        // Set the focus to the object after we reach it.
+        dispatcher.TryEnqueue(DispatcherQueuePriority.High, () =>
+        {
+            element?.Focus(FocusState.Programmatic);
+        });
+    }
+}