﻿// Copyright (c) Microsoft Corporation.
// Licensed under the MIT License.

using System;
using System.Text.Json.Nodes;
using AdaptiveCards.ObjectModel.WinUI3;
using AdaptiveCards.Templating;
using Microsoft.Windows.DevHome.SDK;
using Serilog;

namespace DevHome.Common.Models;

public class ExtensionAdaptiveCard : IExtensionAdaptiveCard
{
    private readonly AdaptiveElementParserRegistration? _elementParserRegistration;

    private readonly AdaptiveActionParserRegistration? _actionParserRegistration;

    public event EventHandler<AdaptiveCard>? UiUpdate;

    public string DataJson { get; private set; }

    public string State { get; private set; }

    public string TemplateJson { get; private set; }

    public ExtensionAdaptiveCard(AdaptiveElementParserRegistration? elementParserRegistration = null, AdaptiveActionParserRegistration? actionParserRegistration = null)
    {
        TemplateJson = new JsonObject().ToJsonString();
        DataJson = new JsonObject().ToJsonString();
        State = string.Empty;

<<<<<<< HEAD
        _elementParserRegistration = elementParserRegistration != null ? elementParserRegistration : new AdaptiveElementParserRegistration();
        _actionParserRegistration = actionParserRegistration != null ? actionParserRegistration : new AdaptiveActionParserRegistration();
=======
        _elementParserRegistration = elementParserRegistration ?? new AdaptiveElementParserRegistration();
        _actionParserRegistration = actionParserRegistration ?? new AdaptiveActionParserRegistration();
>>>>>>> 886ec807
    }

    public ProviderOperationResult Update(string templateJson, string dataJson, string state)
    {
        var template = new AdaptiveCardTemplate(templateJson ?? TemplateJson);

        // Need to use Newtonsoft.Json here because System.Text.Json is missing a set of wrapping brackets
        // which causes AdaptiveCardTemplate.Expand to fail.  System.Text.Json also does not support parsing
        // an empty string.
        var adaptiveCardString = template.Expand(Newtonsoft.Json.JsonConvert.DeserializeObject<Newtonsoft.Json.Linq.JObject>(dataJson ?? DataJson));

        var parseResult = AdaptiveCard.FromJsonString(adaptiveCardString, _elementParserRegistration, _actionParserRegistration);

        if (parseResult.AdaptiveCard is null)
        {
            Log.Error($"ExtensionAdaptiveCard.Update(): AdaptiveCard is null - templateJson: {templateJson} dataJson: {dataJson} state: {state}");
            return new ProviderOperationResult(ProviderOperationStatus.Failure, new ArgumentNullException(null), "AdaptiveCard is null", $"templateJson: {templateJson} dataJson: {dataJson} state: {state}");
        }

        TemplateJson = templateJson ?? TemplateJson;
        DataJson = dataJson ?? DataJson;
        State = state ?? State;

        UiUpdate?.Invoke(this, parseResult.AdaptiveCard);

        return new ProviderOperationResult(ProviderOperationStatus.Success, null, "IExtensionAdaptiveCard.Update succeeds", "IExtensionAdaptiveCard.Update succeeds");
    }
}
<|MERGE_RESOLUTION|>--- conflicted
+++ resolved
@@ -1,67 +1,62 @@
-﻿// Copyright (c) Microsoft Corporation.
-// Licensed under the MIT License.
-
-using System;
-using System.Text.Json.Nodes;
-using AdaptiveCards.ObjectModel.WinUI3;
-using AdaptiveCards.Templating;
-using Microsoft.Windows.DevHome.SDK;
-using Serilog;
-
-namespace DevHome.Common.Models;
-
-public class ExtensionAdaptiveCard : IExtensionAdaptiveCard
-{
-    private readonly AdaptiveElementParserRegistration? _elementParserRegistration;
-
-    private readonly AdaptiveActionParserRegistration? _actionParserRegistration;
-
-    public event EventHandler<AdaptiveCard>? UiUpdate;
-
-    public string DataJson { get; private set; }
-
-    public string State { get; private set; }
-
-    public string TemplateJson { get; private set; }
-
-    public ExtensionAdaptiveCard(AdaptiveElementParserRegistration? elementParserRegistration = null, AdaptiveActionParserRegistration? actionParserRegistration = null)
-    {
-        TemplateJson = new JsonObject().ToJsonString();
-        DataJson = new JsonObject().ToJsonString();
-        State = string.Empty;
-
-<<<<<<< HEAD
-        _elementParserRegistration = elementParserRegistration != null ? elementParserRegistration : new AdaptiveElementParserRegistration();
-        _actionParserRegistration = actionParserRegistration != null ? actionParserRegistration : new AdaptiveActionParserRegistration();
-=======
-        _elementParserRegistration = elementParserRegistration ?? new AdaptiveElementParserRegistration();
-        _actionParserRegistration = actionParserRegistration ?? new AdaptiveActionParserRegistration();
->>>>>>> 886ec807
-    }
-
-    public ProviderOperationResult Update(string templateJson, string dataJson, string state)
-    {
-        var template = new AdaptiveCardTemplate(templateJson ?? TemplateJson);
-
-        // Need to use Newtonsoft.Json here because System.Text.Json is missing a set of wrapping brackets
-        // which causes AdaptiveCardTemplate.Expand to fail.  System.Text.Json also does not support parsing
-        // an empty string.
-        var adaptiveCardString = template.Expand(Newtonsoft.Json.JsonConvert.DeserializeObject<Newtonsoft.Json.Linq.JObject>(dataJson ?? DataJson));
-
-        var parseResult = AdaptiveCard.FromJsonString(adaptiveCardString, _elementParserRegistration, _actionParserRegistration);
-
-        if (parseResult.AdaptiveCard is null)
-        {
-            Log.Error($"ExtensionAdaptiveCard.Update(): AdaptiveCard is null - templateJson: {templateJson} dataJson: {dataJson} state: {state}");
-            return new ProviderOperationResult(ProviderOperationStatus.Failure, new ArgumentNullException(null), "AdaptiveCard is null", $"templateJson: {templateJson} dataJson: {dataJson} state: {state}");
-        }
-
-        TemplateJson = templateJson ?? TemplateJson;
-        DataJson = dataJson ?? DataJson;
-        State = state ?? State;
-
-        UiUpdate?.Invoke(this, parseResult.AdaptiveCard);
-
-        return new ProviderOperationResult(ProviderOperationStatus.Success, null, "IExtensionAdaptiveCard.Update succeeds", "IExtensionAdaptiveCard.Update succeeds");
-    }
-}
+﻿// Copyright (c) Microsoft Corporation.
+// Licensed under the MIT License.
+
+using System;
+using System.Text.Json.Nodes;
+using AdaptiveCards.ObjectModel.WinUI3;
+using AdaptiveCards.Templating;
+using Microsoft.Windows.DevHome.SDK;
+using Serilog;
+
+namespace DevHome.Common.Models;
+
+public class ExtensionAdaptiveCard : IExtensionAdaptiveCard
+{
+    private readonly AdaptiveElementParserRegistration? _elementParserRegistration;
+
+    private readonly AdaptiveActionParserRegistration? _actionParserRegistration;
+
+    public event EventHandler<AdaptiveCard>? UiUpdate;
+
+    public string DataJson { get; private set; }
+
+    public string State { get; private set; }
+
+    public string TemplateJson { get; private set; }
+
+    public ExtensionAdaptiveCard(AdaptiveElementParserRegistration? elementParserRegistration = null, AdaptiveActionParserRegistration? actionParserRegistration = null)
+    {
+        TemplateJson = new JsonObject().ToJsonString();
+        DataJson = new JsonObject().ToJsonString();
+        State = string.Empty;
+
+        _elementParserRegistration = elementParserRegistration ?? new AdaptiveElementParserRegistration();
+        _actionParserRegistration = actionParserRegistration ?? new AdaptiveActionParserRegistration();
+    }
+
+    public ProviderOperationResult Update(string templateJson, string dataJson, string state)
+    {
+        var template = new AdaptiveCardTemplate(templateJson ?? TemplateJson);
+
+        // Need to use Newtonsoft.Json here because System.Text.Json is missing a set of wrapping brackets
+        // which causes AdaptiveCardTemplate.Expand to fail.  System.Text.Json also does not support parsing
+        // an empty string.
+        var adaptiveCardString = template.Expand(Newtonsoft.Json.JsonConvert.DeserializeObject<Newtonsoft.Json.Linq.JObject>(dataJson ?? DataJson));
+
+        var parseResult = AdaptiveCard.FromJsonString(adaptiveCardString, _elementParserRegistration, _actionParserRegistration);
+
+        if (parseResult.AdaptiveCard is null)
+        {
+            Log.Error($"ExtensionAdaptiveCard.Update(): AdaptiveCard is null - templateJson: {templateJson} dataJson: {dataJson} state: {state}");
+            return new ProviderOperationResult(ProviderOperationStatus.Failure, new ArgumentNullException(null), "AdaptiveCard is null", $"templateJson: {templateJson} dataJson: {dataJson} state: {state}");
+        }
+
+        TemplateJson = templateJson ?? TemplateJson;
+        DataJson = dataJson ?? DataJson;
+        State = state ?? State;
+
+        UiUpdate?.Invoke(this, parseResult.AdaptiveCard);
+
+        return new ProviderOperationResult(ProviderOperationStatus.Success, null, "IExtensionAdaptiveCard.Update succeeds", "IExtensionAdaptiveCard.Update succeeds");
+    }
+}