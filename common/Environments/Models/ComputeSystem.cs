﻿// Copyright (c) Microsoft Corporation.
// Licensed under the MIT License.

using System;
using System.Collections.Generic;
using System.Globalization;
using System.Text;
using System.Threading.Tasks;
using DevHome.Common.Environments.Helpers;
using DevHome.Common.Helpers;
using Microsoft.Windows.DevHome.SDK;
using Serilog;
using Windows.Foundation;

namespace DevHome.Common.Environments.Models;

/// <summary>
/// Wrapper class for the IComputeSystem interface that can be used throughout the application.
/// Note: Additional methods added to this class should be wrapped in try/catch blocks to ensure that
/// exceptions don't bubble up to the caller as the methods are cross proc COM calls.
/// </summary>
public class ComputeSystem
{
    private readonly ILogger _log = Log.ForContext("SourceContext", nameof(ComputeSystem));

    private readonly string errorString;

    private readonly IComputeSystem _computeSystem;

    public string? Id { get; private set; } = string.Empty;

    public string DisplayName { get; private set; } = string.Empty;

    public ComputeSystemOperations SupportedOperations { get; private set; }

    public string SupplementalDisplayName { get; private set; } = string.Empty;

    public IDeveloperId AssociatedDeveloperId { get; private set; }

    public string AssociatedProviderId { get; private set; } = string.Empty;

    public ComputeSystem(IComputeSystem computeSystem)
    {
        _computeSystem = computeSystem;
        Id = new string(computeSystem.Id);
        DisplayName = new string(computeSystem.DisplayName);
        SupportedOperations = computeSystem.SupportedOperations;
        SupplementalDisplayName = new string(computeSystem.SupplementalDisplayName);
        AssociatedDeveloperId = computeSystem.AssociatedDeveloperId;
        AssociatedProviderId = new string(computeSystem.AssociatedProviderId);
        _computeSystem.StateChanged += OnComputeSystemStateChanged;
        errorString = StringResourceHelper.GetResource("ComputeSystemUnexpectedError", DisplayName);
    }

    public event TypedEventHandler<ComputeSystem, ComputeSystemState> StateChanged = (sender, state) => { };

    public void OnComputeSystemStateChanged(object? sender, ComputeSystemState state)
    {
        try
        {
            _log.Information($"Compute System State Changed for: {Id} to {state}");
            StateChanged(this, state);
        }
        catch (Exception ex)
        {
            _log.Error(ex, $"OnComputeSystemStateChanged for: {this} failed due to exception");
        }
    }

    public async Task<ComputeSystemStateResult> GetStateAsync()
    {
        try
        {
            return await _computeSystem.GetStateAsync();
        }
        catch (Exception ex)
        {
            _log.Error(ex, $"GetStateAsync for: {this} failed due to exception");
            return new ComputeSystemStateResult(ex, errorString, ex.Message);
        }
    }

    public async Task<ComputeSystemOperationResult> StartAsync(string options)
    {
        try
        {
            return await _computeSystem.StartAsync(options);
        }
        catch (Exception ex)
        {
            _log.Error(ex, $"StartAsync for: {this} failed due to exception");
            return new ComputeSystemOperationResult(ex, errorString, ex.Message);
        }
    }

    public async Task<ComputeSystemOperationResult> ShutDownAsync(string options)
    {
        try
        {
            return await _computeSystem.ShutDownAsync(options);
        }
        catch (Exception ex)
        {
            _log.Error(ex, $"ShutDownAsync for: {this} failed due to exception");
            return new ComputeSystemOperationResult(ex, errorString, ex.Message);
        }
    }

    public async Task<ComputeSystemOperationResult> RestartAsync(string options)
    {
        try
        {
            return await _computeSystem.RestartAsync(options);
        }
        catch (Exception ex)
        {
            _log.Error(ex, $"RestartAsync for: {this} failed due to exception");
            return new ComputeSystemOperationResult(ex, errorString, ex.Message);
        }
    }

    public async Task<ComputeSystemOperationResult> TerminateAsync(string options)
    {
        try
        {
            return await _computeSystem.TerminateAsync(options);
        }
        catch (Exception ex)
        {
            _log.Error(ex, $"TerminateAsync for: {this} failed due to exception");
            return new ComputeSystemOperationResult(ex, errorString, ex.Message);
        }
    }

    public async Task<ComputeSystemOperationResult> DeleteAsync(string options)
    {
        try
        {
            return await _computeSystem.DeleteAsync(options);
        }
        catch (Exception ex)
        {
            _log.Error(ex, $"DeleteAsync for: {this} failed due to exception");
            return new ComputeSystemOperationResult(ex, errorString, ex.Message);
        }
    }

    public async Task<ComputeSystemOperationResult> SaveAsync(string options)
    {
        try
        {
            return await _computeSystem.SaveAsync(options);
        }
        catch (Exception ex)
        {
            _log.Error(ex, $"SaveAsync for: {this} failed due to exception");
            return new ComputeSystemOperationResult(ex, errorString, ex.Message);
        }
    }

    public async Task<ComputeSystemOperationResult> PauseAsync(string options)
    {
        try
        {
            return await _computeSystem.PauseAsync(options);
        }
        catch (Exception ex)
        {
            _log.Error(ex, $"PauseAsync for: {this} failed due to exception");
            return new ComputeSystemOperationResult(ex, errorString, ex.Message);
        }
    }

    public async Task<ComputeSystemOperationResult> ResumeAsync(string options)
    {
        try
        {
            return await _computeSystem.ResumeAsync(options);
        }
        catch (Exception ex)
        {
            _log.Error(ex, $"ResumeAsync for: {this} failed due to exception");
            return new ComputeSystemOperationResult(ex, errorString, ex.Message);
        }
    }

    public async Task<ComputeSystemOperationResult> CreateSnapshotAsync(string options)
    {
        try
        {
            return await _computeSystem.CreateSnapshotAsync(options);
        }
        catch (Exception ex)
        {
            _log.Error(ex, $"CreateSnapshotAsync for: {this} failed due to exception");
            return new ComputeSystemOperationResult(ex, errorString, ex.Message);
        }
    }

    public async Task<ComputeSystemOperationResult> RevertSnapshotAsync(string options)
    {
        try
        {
            return await _computeSystem.RevertSnapshotAsync(options);
        }
        catch (Exception ex)
        {
            _log.Error(ex, $"RevertSnapshotAsync for: {this} failed due to exception");
            return new ComputeSystemOperationResult(ex, errorString, ex.Message);
        }
    }

    public async Task<ComputeSystemOperationResult> DeleteSnapshotAsync(string options)
    {
        try
        {
            return await _computeSystem.DeleteSnapshotAsync(options);
        }
        catch (Exception ex)
        {
            _log.Error(ex, $"DeleteSnapshotAsync for: {this} failed due to exception");
            return new ComputeSystemOperationResult(ex, errorString, ex.Message);
        }
    }

    public async Task<ComputeSystemOperationResult> ModifyPropertiesAsync(string options)
    {
        try
        {
            return await _computeSystem.ModifyPropertiesAsync(options);
        }
        catch (Exception ex)
        {
            _log.Error(ex, $"ModifyPropertiesAsync for: {this} failed due to exception");
            return new ComputeSystemOperationResult(ex, errorString, ex.Message);
        }
    }

    public async Task<ComputeSystemThumbnailResult> GetComputeSystemThumbnailAsync(string options)
    {
        try
        {
            return await _computeSystem.GetComputeSystemThumbnailAsync(options);
        }
        catch (Exception ex)
        {
            _log.Error(ex, $"GetComputeSystemThumbnailAsync for: {this} failed due to exception");
            return new ComputeSystemThumbnailResult(ex, errorString, ex.Message);
        }
    }

    public async Task<IEnumerable<ComputeSystemProperty>> GetComputeSystemPropertiesAsync(string options)
    {
        try
        {
            return await _computeSystem.GetComputeSystemPropertiesAsync(options);
        }
        catch (Exception ex)
        {
            _log.Error(ex, $"GetComputeSystemPropertiesAsync for: {this} failed due to exception");
            return new List<ComputeSystemProperty>();
        }
    }

    public async Task<ComputeSystemOperationResult> ConnectAsync(string options)
    {
        try
        {
            return await _computeSystem.ConnectAsync(options);
        }
        catch (Exception ex)
        {
            _log.Error(ex, $"ConnectAsync for: {this} failed due to exception");
            return new ComputeSystemOperationResult(ex, errorString, ex.Message);
        }
    }

<<<<<<< HEAD
    public IApplyConfigurationOperation CreateApplyConfigurationOperation(string configuration)
=======
    public async Task<ComputeSystemOperationResult> PinToStartMenuAsync(string options)
    {
        try
        {
            if (_computeSystem is IComputeSystem2 computeSystem2)
            {
                return await computeSystem2.PinToStartMenuAsync();
            }

            throw new InvalidOperationException();
        }
        catch (Exception ex)
        {
            _log.Error(ex, $"PinToStartMenuAsync for: {this} failed due to exception");
            return new ComputeSystemOperationResult(ex, errorString, ex.Message);
        }
    }

    public async Task<ComputeSystemOperationResult> UnpinFromStartMenuAsync(string options)
    {
        try
        {
            if (_computeSystem is IComputeSystem2 computeSystem2)
            {
                return await computeSystem2.UnpinFromStartMenuAsync();
            }

            throw new InvalidOperationException();
        }
        catch (Exception ex)
        {
            _log.Error(ex, $"UnpinFromStartMenuAsync for: {this} failed due to exception");
            return new ComputeSystemOperationResult(ex, errorString, ex.Message);
        }
    }

    public async Task<ComputeSystemOperationResult> PinToTaskbarAsync(string options)
    {
        try
        {
            if (_computeSystem is IComputeSystem2 computeSystem2)
            {
                return await computeSystem2.PinToTaskbarAsync();
            }

            throw new InvalidOperationException();
        }
        catch (Exception ex)
        {
            _log.Error(ex, $"PinToTaskbarAsync for: {this} failed due to exception");
            return new ComputeSystemOperationResult(ex, errorString, ex.Message);
        }
    }

    public async Task<ComputeSystemOperationResult> UnpinFromTaskbarAsync(string options)
    {
        try
        {
            if (_computeSystem is IComputeSystem2 computeSystem2)
            {
                return await computeSystem2.UnpinFromTaskbarAsync();
            }

            throw new InvalidOperationException();
        }
        catch (Exception ex)
        {
            _log.Error(ex, $"UnpinFromTaskbarAsync for: {this} failed due to exception");
            return new ComputeSystemOperationResult(ex, errorString, ex.Message);
        }
    }

    public async Task<ComputeSystemPinnedResult> GetIsPinnedToStartMenuAsync()
    {
        try
        {
            if (_computeSystem is IComputeSystem2 computeSystem2)
            {
                return await computeSystem2.GetIsPinnedToStartMenuAsync();
            }

            throw new InvalidOperationException();
        }
        catch (Exception ex)
        {
            _log.Error(ex, $"GetIsPinnedToStartMenuAsync for: {this} failed due to exception");
            return new ComputeSystemPinnedResult(ex, errorString, ex.Message);
        }
    }

    public async Task<ComputeSystemPinnedResult> GetIsPinnedToTaskbarAsync()
    {
        try
        {
            if (_computeSystem is IComputeSystem2 computeSystem2)
            {
                return await computeSystem2.GetIsPinnedToTaskbarAsync();
            }

            throw new InvalidOperationException();
        }
        catch (Exception ex)
        {
            _log.Error(ex, $"GetIsPinnedToTaskbarAsync for: {this} failed due to exception");
            return new ComputeSystemPinnedResult(ex, errorString, ex.Message);
        }
    }

    public IApplyConfigurationOperation ApplyConfiguration(string configuration)
>>>>>>> 4559792e
    {
        try
        {
            return _computeSystem.CreateApplyConfigurationOperation(configuration);
        }
        catch (Exception ex)
        {
            _log.Error(ex, $"CreateApplyConfigurationOperation for: {this} failed due to exception");
            throw;
        }
    }

    public override string ToString()
    {
        StringBuilder builder = new();
        builder.AppendLine(CultureInfo.InvariantCulture, $"ComputeSystem ID: {Id} ");
        builder.AppendLine(CultureInfo.InvariantCulture, $"ComputeSystem name: {DisplayName} ");
        builder.AppendLine(CultureInfo.InvariantCulture, $"ComputeSystem SupplementalDisplayName: {SupplementalDisplayName} ");
        builder.AppendLine(CultureInfo.InvariantCulture, $"ComputeSystem associated Provider Id : {AssociatedProviderId} ");
        builder.AppendLine(CultureInfo.InvariantCulture, $"ComputeSystem associated developerId LoginId: {AssociatedDeveloperId?.LoginId} ");
        builder.AppendLine(CultureInfo.InvariantCulture, $"ComputeSystem associated developerId Url: {AssociatedDeveloperId?.Url} ");

        var supportedOperations = EnumHelper.SupportedOperationsToString<ComputeSystemOperations>(SupportedOperations);
        builder.AppendLine(CultureInfo.InvariantCulture, $"ComputeSystem supported operations : {string.Join(",", supportedOperations)} ");

        return builder.ToString();
    }
}
<|MERGE_RESOLUTION|>--- conflicted
+++ resolved
@@ -1,418 +1,414 @@
-﻿// Copyright (c) Microsoft Corporation.
-// Licensed under the MIT License.
-
-using System;
-using System.Collections.Generic;
-using System.Globalization;
-using System.Text;
-using System.Threading.Tasks;
-using DevHome.Common.Environments.Helpers;
-using DevHome.Common.Helpers;
-using Microsoft.Windows.DevHome.SDK;
-using Serilog;
-using Windows.Foundation;
-
-namespace DevHome.Common.Environments.Models;
-
-/// <summary>
-/// Wrapper class for the IComputeSystem interface that can be used throughout the application.
-/// Note: Additional methods added to this class should be wrapped in try/catch blocks to ensure that
-/// exceptions don't bubble up to the caller as the methods are cross proc COM calls.
-/// </summary>
-public class ComputeSystem
-{
-    private readonly ILogger _log = Log.ForContext("SourceContext", nameof(ComputeSystem));
-
-    private readonly string errorString;
-
-    private readonly IComputeSystem _computeSystem;
-
-    public string? Id { get; private set; } = string.Empty;
-
-    public string DisplayName { get; private set; } = string.Empty;
-
-    public ComputeSystemOperations SupportedOperations { get; private set; }
-
-    public string SupplementalDisplayName { get; private set; } = string.Empty;
-
-    public IDeveloperId AssociatedDeveloperId { get; private set; }
-
-    public string AssociatedProviderId { get; private set; } = string.Empty;
-
-    public ComputeSystem(IComputeSystem computeSystem)
-    {
-        _computeSystem = computeSystem;
-        Id = new string(computeSystem.Id);
-        DisplayName = new string(computeSystem.DisplayName);
-        SupportedOperations = computeSystem.SupportedOperations;
-        SupplementalDisplayName = new string(computeSystem.SupplementalDisplayName);
-        AssociatedDeveloperId = computeSystem.AssociatedDeveloperId;
-        AssociatedProviderId = new string(computeSystem.AssociatedProviderId);
-        _computeSystem.StateChanged += OnComputeSystemStateChanged;
-        errorString = StringResourceHelper.GetResource("ComputeSystemUnexpectedError", DisplayName);
-    }
-
-    public event TypedEventHandler<ComputeSystem, ComputeSystemState> StateChanged = (sender, state) => { };
-
-    public void OnComputeSystemStateChanged(object? sender, ComputeSystemState state)
-    {
-        try
-        {
-            _log.Information($"Compute System State Changed for: {Id} to {state}");
-            StateChanged(this, state);
-        }
-        catch (Exception ex)
-        {
-            _log.Error(ex, $"OnComputeSystemStateChanged for: {this} failed due to exception");
-        }
-    }
-
-    public async Task<ComputeSystemStateResult> GetStateAsync()
-    {
-        try
-        {
-            return await _computeSystem.GetStateAsync();
-        }
-        catch (Exception ex)
-        {
-            _log.Error(ex, $"GetStateAsync for: {this} failed due to exception");
-            return new ComputeSystemStateResult(ex, errorString, ex.Message);
-        }
-    }
-
-    public async Task<ComputeSystemOperationResult> StartAsync(string options)
-    {
-        try
-        {
-            return await _computeSystem.StartAsync(options);
-        }
-        catch (Exception ex)
-        {
-            _log.Error(ex, $"StartAsync for: {this} failed due to exception");
-            return new ComputeSystemOperationResult(ex, errorString, ex.Message);
-        }
-    }
-
-    public async Task<ComputeSystemOperationResult> ShutDownAsync(string options)
-    {
-        try
-        {
-            return await _computeSystem.ShutDownAsync(options);
-        }
-        catch (Exception ex)
-        {
-            _log.Error(ex, $"ShutDownAsync for: {this} failed due to exception");
-            return new ComputeSystemOperationResult(ex, errorString, ex.Message);
-        }
-    }
-
-    public async Task<ComputeSystemOperationResult> RestartAsync(string options)
-    {
-        try
-        {
-            return await _computeSystem.RestartAsync(options);
-        }
-        catch (Exception ex)
-        {
-            _log.Error(ex, $"RestartAsync for: {this} failed due to exception");
-            return new ComputeSystemOperationResult(ex, errorString, ex.Message);
-        }
-    }
-
-    public async Task<ComputeSystemOperationResult> TerminateAsync(string options)
-    {
-        try
-        {
-            return await _computeSystem.TerminateAsync(options);
-        }
-        catch (Exception ex)
-        {
-            _log.Error(ex, $"TerminateAsync for: {this} failed due to exception");
-            return new ComputeSystemOperationResult(ex, errorString, ex.Message);
-        }
-    }
-
-    public async Task<ComputeSystemOperationResult> DeleteAsync(string options)
-    {
-        try
-        {
-            return await _computeSystem.DeleteAsync(options);
-        }
-        catch (Exception ex)
-        {
-            _log.Error(ex, $"DeleteAsync for: {this} failed due to exception");
-            return new ComputeSystemOperationResult(ex, errorString, ex.Message);
-        }
-    }
-
-    public async Task<ComputeSystemOperationResult> SaveAsync(string options)
-    {
-        try
-        {
-            return await _computeSystem.SaveAsync(options);
-        }
-        catch (Exception ex)
-        {
-            _log.Error(ex, $"SaveAsync for: {this} failed due to exception");
-            return new ComputeSystemOperationResult(ex, errorString, ex.Message);
-        }
-    }
-
-    public async Task<ComputeSystemOperationResult> PauseAsync(string options)
-    {
-        try
-        {
-            return await _computeSystem.PauseAsync(options);
-        }
-        catch (Exception ex)
-        {
-            _log.Error(ex, $"PauseAsync for: {this} failed due to exception");
-            return new ComputeSystemOperationResult(ex, errorString, ex.Message);
-        }
-    }
-
-    public async Task<ComputeSystemOperationResult> ResumeAsync(string options)
-    {
-        try
-        {
-            return await _computeSystem.ResumeAsync(options);
-        }
-        catch (Exception ex)
-        {
-            _log.Error(ex, $"ResumeAsync for: {this} failed due to exception");
-            return new ComputeSystemOperationResult(ex, errorString, ex.Message);
-        }
-    }
-
-    public async Task<ComputeSystemOperationResult> CreateSnapshotAsync(string options)
-    {
-        try
-        {
-            return await _computeSystem.CreateSnapshotAsync(options);
-        }
-        catch (Exception ex)
-        {
-            _log.Error(ex, $"CreateSnapshotAsync for: {this} failed due to exception");
-            return new ComputeSystemOperationResult(ex, errorString, ex.Message);
-        }
-    }
-
-    public async Task<ComputeSystemOperationResult> RevertSnapshotAsync(string options)
-    {
-        try
-        {
-            return await _computeSystem.RevertSnapshotAsync(options);
-        }
-        catch (Exception ex)
-        {
-            _log.Error(ex, $"RevertSnapshotAsync for: {this} failed due to exception");
-            return new ComputeSystemOperationResult(ex, errorString, ex.Message);
-        }
-    }
-
-    public async Task<ComputeSystemOperationResult> DeleteSnapshotAsync(string options)
-    {
-        try
-        {
-            return await _computeSystem.DeleteSnapshotAsync(options);
-        }
-        catch (Exception ex)
-        {
-            _log.Error(ex, $"DeleteSnapshotAsync for: {this} failed due to exception");
-            return new ComputeSystemOperationResult(ex, errorString, ex.Message);
-        }
-    }
-
-    public async Task<ComputeSystemOperationResult> ModifyPropertiesAsync(string options)
-    {
-        try
-        {
-            return await _computeSystem.ModifyPropertiesAsync(options);
-        }
-        catch (Exception ex)
-        {
-            _log.Error(ex, $"ModifyPropertiesAsync for: {this} failed due to exception");
-            return new ComputeSystemOperationResult(ex, errorString, ex.Message);
-        }
-    }
-
-    public async Task<ComputeSystemThumbnailResult> GetComputeSystemThumbnailAsync(string options)
-    {
-        try
-        {
-            return await _computeSystem.GetComputeSystemThumbnailAsync(options);
-        }
-        catch (Exception ex)
-        {
-            _log.Error(ex, $"GetComputeSystemThumbnailAsync for: {this} failed due to exception");
-            return new ComputeSystemThumbnailResult(ex, errorString, ex.Message);
-        }
-    }
-
-    public async Task<IEnumerable<ComputeSystemProperty>> GetComputeSystemPropertiesAsync(string options)
-    {
-        try
-        {
-            return await _computeSystem.GetComputeSystemPropertiesAsync(options);
-        }
-        catch (Exception ex)
-        {
-            _log.Error(ex, $"GetComputeSystemPropertiesAsync for: {this} failed due to exception");
-            return new List<ComputeSystemProperty>();
-        }
-    }
-
-    public async Task<ComputeSystemOperationResult> ConnectAsync(string options)
-    {
-        try
-        {
-            return await _computeSystem.ConnectAsync(options);
-        }
-        catch (Exception ex)
-        {
-            _log.Error(ex, $"ConnectAsync for: {this} failed due to exception");
-            return new ComputeSystemOperationResult(ex, errorString, ex.Message);
-        }
-    }
-
-<<<<<<< HEAD
-    public IApplyConfigurationOperation CreateApplyConfigurationOperation(string configuration)
-=======
-    public async Task<ComputeSystemOperationResult> PinToStartMenuAsync(string options)
-    {
-        try
-        {
-            if (_computeSystem is IComputeSystem2 computeSystem2)
-            {
-                return await computeSystem2.PinToStartMenuAsync();
-            }
-
-            throw new InvalidOperationException();
-        }
-        catch (Exception ex)
-        {
-            _log.Error(ex, $"PinToStartMenuAsync for: {this} failed due to exception");
-            return new ComputeSystemOperationResult(ex, errorString, ex.Message);
-        }
-    }
-
-    public async Task<ComputeSystemOperationResult> UnpinFromStartMenuAsync(string options)
-    {
-        try
-        {
-            if (_computeSystem is IComputeSystem2 computeSystem2)
-            {
-                return await computeSystem2.UnpinFromStartMenuAsync();
-            }
-
-            throw new InvalidOperationException();
-        }
-        catch (Exception ex)
-        {
-            _log.Error(ex, $"UnpinFromStartMenuAsync for: {this} failed due to exception");
-            return new ComputeSystemOperationResult(ex, errorString, ex.Message);
-        }
-    }
-
-    public async Task<ComputeSystemOperationResult> PinToTaskbarAsync(string options)
-    {
-        try
-        {
-            if (_computeSystem is IComputeSystem2 computeSystem2)
-            {
-                return await computeSystem2.PinToTaskbarAsync();
-            }
-
-            throw new InvalidOperationException();
-        }
-        catch (Exception ex)
-        {
-            _log.Error(ex, $"PinToTaskbarAsync for: {this} failed due to exception");
-            return new ComputeSystemOperationResult(ex, errorString, ex.Message);
-        }
-    }
-
-    public async Task<ComputeSystemOperationResult> UnpinFromTaskbarAsync(string options)
-    {
-        try
-        {
-            if (_computeSystem is IComputeSystem2 computeSystem2)
-            {
-                return await computeSystem2.UnpinFromTaskbarAsync();
-            }
-
-            throw new InvalidOperationException();
-        }
-        catch (Exception ex)
-        {
-            _log.Error(ex, $"UnpinFromTaskbarAsync for: {this} failed due to exception");
-            return new ComputeSystemOperationResult(ex, errorString, ex.Message);
-        }
-    }
-
-    public async Task<ComputeSystemPinnedResult> GetIsPinnedToStartMenuAsync()
-    {
-        try
-        {
-            if (_computeSystem is IComputeSystem2 computeSystem2)
-            {
-                return await computeSystem2.GetIsPinnedToStartMenuAsync();
-            }
-
-            throw new InvalidOperationException();
-        }
-        catch (Exception ex)
-        {
-            _log.Error(ex, $"GetIsPinnedToStartMenuAsync for: {this} failed due to exception");
-            return new ComputeSystemPinnedResult(ex, errorString, ex.Message);
-        }
-    }
-
-    public async Task<ComputeSystemPinnedResult> GetIsPinnedToTaskbarAsync()
-    {
-        try
-        {
-            if (_computeSystem is IComputeSystem2 computeSystem2)
-            {
-                return await computeSystem2.GetIsPinnedToTaskbarAsync();
-            }
-
-            throw new InvalidOperationException();
-        }
-        catch (Exception ex)
-        {
-            _log.Error(ex, $"GetIsPinnedToTaskbarAsync for: {this} failed due to exception");
-            return new ComputeSystemPinnedResult(ex, errorString, ex.Message);
-        }
-    }
-
-    public IApplyConfigurationOperation ApplyConfiguration(string configuration)
->>>>>>> 4559792e
-    {
-        try
-        {
-            return _computeSystem.CreateApplyConfigurationOperation(configuration);
-        }
-        catch (Exception ex)
-        {
-            _log.Error(ex, $"CreateApplyConfigurationOperation for: {this} failed due to exception");
-            throw;
-        }
-    }
-
-    public override string ToString()
-    {
-        StringBuilder builder = new();
-        builder.AppendLine(CultureInfo.InvariantCulture, $"ComputeSystem ID: {Id} ");
-        builder.AppendLine(CultureInfo.InvariantCulture, $"ComputeSystem name: {DisplayName} ");
-        builder.AppendLine(CultureInfo.InvariantCulture, $"ComputeSystem SupplementalDisplayName: {SupplementalDisplayName} ");
-        builder.AppendLine(CultureInfo.InvariantCulture, $"ComputeSystem associated Provider Id : {AssociatedProviderId} ");
-        builder.AppendLine(CultureInfo.InvariantCulture, $"ComputeSystem associated developerId LoginId: {AssociatedDeveloperId?.LoginId} ");
-        builder.AppendLine(CultureInfo.InvariantCulture, $"ComputeSystem associated developerId Url: {AssociatedDeveloperId?.Url} ");
-
-        var supportedOperations = EnumHelper.SupportedOperationsToString<ComputeSystemOperations>(SupportedOperations);
-        builder.AppendLine(CultureInfo.InvariantCulture, $"ComputeSystem supported operations : {string.Join(",", supportedOperations)} ");
-
-        return builder.ToString();
-    }
-}
+﻿// Copyright (c) Microsoft Corporation.
+// Licensed under the MIT License.
+
+using System;
+using System.Collections.Generic;
+using System.Globalization;
+using System.Text;
+using System.Threading.Tasks;
+using DevHome.Common.Environments.Helpers;
+using DevHome.Common.Helpers;
+using Microsoft.Windows.DevHome.SDK;
+using Serilog;
+using Windows.Foundation;
+
+namespace DevHome.Common.Environments.Models;
+
+/// <summary>
+/// Wrapper class for the IComputeSystem interface that can be used throughout the application.
+/// Note: Additional methods added to this class should be wrapped in try/catch blocks to ensure that
+/// exceptions don't bubble up to the caller as the methods are cross proc COM calls.
+/// </summary>
+public class ComputeSystem
+{
+    private readonly ILogger _log = Log.ForContext("SourceContext", nameof(ComputeSystem));
+
+    private readonly string errorString;
+
+    private readonly IComputeSystem _computeSystem;
+
+    public string? Id { get; private set; } = string.Empty;
+
+    public string DisplayName { get; private set; } = string.Empty;
+
+    public ComputeSystemOperations SupportedOperations { get; private set; }
+
+    public string SupplementalDisplayName { get; private set; } = string.Empty;
+
+    public IDeveloperId AssociatedDeveloperId { get; private set; }
+
+    public string AssociatedProviderId { get; private set; } = string.Empty;
+
+    public ComputeSystem(IComputeSystem computeSystem)
+    {
+        _computeSystem = computeSystem;
+        Id = new string(computeSystem.Id);
+        DisplayName = new string(computeSystem.DisplayName);
+        SupportedOperations = computeSystem.SupportedOperations;
+        SupplementalDisplayName = new string(computeSystem.SupplementalDisplayName);
+        AssociatedDeveloperId = computeSystem.AssociatedDeveloperId;
+        AssociatedProviderId = new string(computeSystem.AssociatedProviderId);
+        _computeSystem.StateChanged += OnComputeSystemStateChanged;
+        errorString = StringResourceHelper.GetResource("ComputeSystemUnexpectedError", DisplayName);
+    }
+
+    public event TypedEventHandler<ComputeSystem, ComputeSystemState> StateChanged = (sender, state) => { };
+
+    public void OnComputeSystemStateChanged(object? sender, ComputeSystemState state)
+    {
+        try
+        {
+            _log.Information($"Compute System State Changed for: {Id} to {state}");
+            StateChanged(this, state);
+        }
+        catch (Exception ex)
+        {
+            _log.Error(ex, $"OnComputeSystemStateChanged for: {this} failed due to exception");
+        }
+    }
+
+    public async Task<ComputeSystemStateResult> GetStateAsync()
+    {
+        try
+        {
+            return await _computeSystem.GetStateAsync();
+        }
+        catch (Exception ex)
+        {
+            _log.Error(ex, $"GetStateAsync for: {this} failed due to exception");
+            return new ComputeSystemStateResult(ex, errorString, ex.Message);
+        }
+    }
+
+    public async Task<ComputeSystemOperationResult> StartAsync(string options)
+    {
+        try
+        {
+            return await _computeSystem.StartAsync(options);
+        }
+        catch (Exception ex)
+        {
+            _log.Error(ex, $"StartAsync for: {this} failed due to exception");
+            return new ComputeSystemOperationResult(ex, errorString, ex.Message);
+        }
+    }
+
+    public async Task<ComputeSystemOperationResult> ShutDownAsync(string options)
+    {
+        try
+        {
+            return await _computeSystem.ShutDownAsync(options);
+        }
+        catch (Exception ex)
+        {
+            _log.Error(ex, $"ShutDownAsync for: {this} failed due to exception");
+            return new ComputeSystemOperationResult(ex, errorString, ex.Message);
+        }
+    }
+
+    public async Task<ComputeSystemOperationResult> RestartAsync(string options)
+    {
+        try
+        {
+            return await _computeSystem.RestartAsync(options);
+        }
+        catch (Exception ex)
+        {
+            _log.Error(ex, $"RestartAsync for: {this} failed due to exception");
+            return new ComputeSystemOperationResult(ex, errorString, ex.Message);
+        }
+    }
+
+    public async Task<ComputeSystemOperationResult> TerminateAsync(string options)
+    {
+        try
+        {
+            return await _computeSystem.TerminateAsync(options);
+        }
+        catch (Exception ex)
+        {
+            _log.Error(ex, $"TerminateAsync for: {this} failed due to exception");
+            return new ComputeSystemOperationResult(ex, errorString, ex.Message);
+        }
+    }
+
+    public async Task<ComputeSystemOperationResult> DeleteAsync(string options)
+    {
+        try
+        {
+            return await _computeSystem.DeleteAsync(options);
+        }
+        catch (Exception ex)
+        {
+            _log.Error(ex, $"DeleteAsync for: {this} failed due to exception");
+            return new ComputeSystemOperationResult(ex, errorString, ex.Message);
+        }
+    }
+
+    public async Task<ComputeSystemOperationResult> SaveAsync(string options)
+    {
+        try
+        {
+            return await _computeSystem.SaveAsync(options);
+        }
+        catch (Exception ex)
+        {
+            _log.Error(ex, $"SaveAsync for: {this} failed due to exception");
+            return new ComputeSystemOperationResult(ex, errorString, ex.Message);
+        }
+    }
+
+    public async Task<ComputeSystemOperationResult> PauseAsync(string options)
+    {
+        try
+        {
+            return await _computeSystem.PauseAsync(options);
+        }
+        catch (Exception ex)
+        {
+            _log.Error(ex, $"PauseAsync for: {this} failed due to exception");
+            return new ComputeSystemOperationResult(ex, errorString, ex.Message);
+        }
+    }
+
+    public async Task<ComputeSystemOperationResult> ResumeAsync(string options)
+    {
+        try
+        {
+            return await _computeSystem.ResumeAsync(options);
+        }
+        catch (Exception ex)
+        {
+            _log.Error(ex, $"ResumeAsync for: {this} failed due to exception");
+            return new ComputeSystemOperationResult(ex, errorString, ex.Message);
+        }
+    }
+
+    public async Task<ComputeSystemOperationResult> CreateSnapshotAsync(string options)
+    {
+        try
+        {
+            return await _computeSystem.CreateSnapshotAsync(options);
+        }
+        catch (Exception ex)
+        {
+            _log.Error(ex, $"CreateSnapshotAsync for: {this} failed due to exception");
+            return new ComputeSystemOperationResult(ex, errorString, ex.Message);
+        }
+    }
+
+    public async Task<ComputeSystemOperationResult> RevertSnapshotAsync(string options)
+    {
+        try
+        {
+            return await _computeSystem.RevertSnapshotAsync(options);
+        }
+        catch (Exception ex)
+        {
+            _log.Error(ex, $"RevertSnapshotAsync for: {this} failed due to exception");
+            return new ComputeSystemOperationResult(ex, errorString, ex.Message);
+        }
+    }
+
+    public async Task<ComputeSystemOperationResult> DeleteSnapshotAsync(string options)
+    {
+        try
+        {
+            return await _computeSystem.DeleteSnapshotAsync(options);
+        }
+        catch (Exception ex)
+        {
+            _log.Error(ex, $"DeleteSnapshotAsync for: {this} failed due to exception");
+            return new ComputeSystemOperationResult(ex, errorString, ex.Message);
+        }
+    }
+
+    public async Task<ComputeSystemOperationResult> ModifyPropertiesAsync(string options)
+    {
+        try
+        {
+            return await _computeSystem.ModifyPropertiesAsync(options);
+        }
+        catch (Exception ex)
+        {
+            _log.Error(ex, $"ModifyPropertiesAsync for: {this} failed due to exception");
+            return new ComputeSystemOperationResult(ex, errorString, ex.Message);
+        }
+    }
+
+    public async Task<ComputeSystemThumbnailResult> GetComputeSystemThumbnailAsync(string options)
+    {
+        try
+        {
+            return await _computeSystem.GetComputeSystemThumbnailAsync(options);
+        }
+        catch (Exception ex)
+        {
+            _log.Error(ex, $"GetComputeSystemThumbnailAsync for: {this} failed due to exception");
+            return new ComputeSystemThumbnailResult(ex, errorString, ex.Message);
+        }
+    }
+
+    public async Task<IEnumerable<ComputeSystemProperty>> GetComputeSystemPropertiesAsync(string options)
+    {
+        try
+        {
+            return await _computeSystem.GetComputeSystemPropertiesAsync(options);
+        }
+        catch (Exception ex)
+        {
+            _log.Error(ex, $"GetComputeSystemPropertiesAsync for: {this} failed due to exception");
+            return new List<ComputeSystemProperty>();
+        }
+    }
+
+    public async Task<ComputeSystemOperationResult> ConnectAsync(string options)
+    {
+        try
+        {
+            return await _computeSystem.ConnectAsync(options);
+        }
+        catch (Exception ex)
+        {
+            _log.Error(ex, $"ConnectAsync for: {this} failed due to exception");
+            return new ComputeSystemOperationResult(ex, errorString, ex.Message);
+        }
+    }
+
+    public async Task<ComputeSystemOperationResult> PinToStartMenuAsync(string options)
+    {
+        try
+        {
+            if (_computeSystem is IComputeSystem2 computeSystem2)
+            {
+                return await computeSystem2.PinToStartMenuAsync();
+            }
+
+            throw new InvalidOperationException();
+        }
+        catch (Exception ex)
+        {
+            _log.Error(ex, $"PinToStartMenuAsync for: {this} failed due to exception");
+            return new ComputeSystemOperationResult(ex, errorString, ex.Message);
+        }
+    }
+
+    public async Task<ComputeSystemOperationResult> UnpinFromStartMenuAsync(string options)
+    {
+        try
+        {
+            if (_computeSystem is IComputeSystem2 computeSystem2)
+            {
+                return await computeSystem2.UnpinFromStartMenuAsync();
+            }
+
+            throw new InvalidOperationException();
+        }
+        catch (Exception ex)
+        {
+            _log.Error(ex, $"UnpinFromStartMenuAsync for: {this} failed due to exception");
+            return new ComputeSystemOperationResult(ex, errorString, ex.Message);
+        }
+    }
+
+    public async Task<ComputeSystemOperationResult> PinToTaskbarAsync(string options)
+    {
+        try
+        {
+            if (_computeSystem is IComputeSystem2 computeSystem2)
+            {
+                return await computeSystem2.PinToTaskbarAsync();
+            }
+
+            throw new InvalidOperationException();
+        }
+        catch (Exception ex)
+        {
+            _log.Error(ex, $"PinToTaskbarAsync for: {this} failed due to exception");
+            return new ComputeSystemOperationResult(ex, errorString, ex.Message);
+        }
+    }
+
+    public async Task<ComputeSystemOperationResult> UnpinFromTaskbarAsync(string options)
+    {
+        try
+        {
+            if (_computeSystem is IComputeSystem2 computeSystem2)
+            {
+                return await computeSystem2.UnpinFromTaskbarAsync();
+            }
+
+            throw new InvalidOperationException();
+        }
+        catch (Exception ex)
+        {
+            _log.Error(ex, $"UnpinFromTaskbarAsync for: {this} failed due to exception");
+            return new ComputeSystemOperationResult(ex, errorString, ex.Message);
+        }
+    }
+
+    public async Task<ComputeSystemPinnedResult> GetIsPinnedToStartMenuAsync()
+    {
+        try
+        {
+            if (_computeSystem is IComputeSystem2 computeSystem2)
+            {
+                return await computeSystem2.GetIsPinnedToStartMenuAsync();
+            }
+
+            throw new InvalidOperationException();
+        }
+        catch (Exception ex)
+        {
+            _log.Error(ex, $"GetIsPinnedToStartMenuAsync for: {this} failed due to exception");
+            return new ComputeSystemPinnedResult(ex, errorString, ex.Message);
+        }
+    }
+
+    public async Task<ComputeSystemPinnedResult> GetIsPinnedToTaskbarAsync()
+    {
+        try
+        {
+            if (_computeSystem is IComputeSystem2 computeSystem2)
+            {
+                return await computeSystem2.GetIsPinnedToTaskbarAsync();
+            }
+
+            throw new InvalidOperationException();
+        }
+        catch (Exception ex)
+        {
+            _log.Error(ex, $"GetIsPinnedToTaskbarAsync for: {this} failed due to exception");
+            return new ComputeSystemPinnedResult(ex, errorString, ex.Message);
+        }
+    }
+
+    public IApplyConfigurationOperation CreateApplyConfigurationOperation(string configuration)
+    {
+        try
+        {
+            return _computeSystem.CreateApplyConfigurationOperation(configuration);
+        }
+        catch (Exception ex)
+        {
+            _log.Error(ex, $"CreateApplyConfigurationOperation for: {this} failed due to exception");
+            throw;
+        }
+    }
+
+    public override string ToString()
+    {
+        StringBuilder builder = new();
+        builder.AppendLine(CultureInfo.InvariantCulture, $"ComputeSystem ID: {Id} ");
+        builder.AppendLine(CultureInfo.InvariantCulture, $"ComputeSystem name: {DisplayName} ");
+        builder.AppendLine(CultureInfo.InvariantCulture, $"ComputeSystem SupplementalDisplayName: {SupplementalDisplayName} ");
+        builder.AppendLine(CultureInfo.InvariantCulture, $"ComputeSystem associated Provider Id : {AssociatedProviderId} ");
+        builder.AppendLine(CultureInfo.InvariantCulture, $"ComputeSystem associated developerId LoginId: {AssociatedDeveloperId?.LoginId} ");
+        builder.AppendLine(CultureInfo.InvariantCulture, $"ComputeSystem associated developerId Url: {AssociatedDeveloperId?.Url} ");
+
+        var supportedOperations = EnumHelper.SupportedOperationsToString<ComputeSystemOperations>(SupportedOperations);
+        builder.AppendLine(CultureInfo.InvariantCulture, $"ComputeSystem supported operations : {string.Join(",", supportedOperations)} ");
+
+        return builder.ToString();
+    }
+}