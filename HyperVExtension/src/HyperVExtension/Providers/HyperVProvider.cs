﻿// Copyright (c) Microsoft Corporation.
// Licensed under the MIT License.

using System.Text.Json;
using HyperVExtension.Common;
using HyperVExtension.Helpers;
using HyperVExtension.Models.VirtualMachineCreation;
using HyperVExtension.Services;
using Microsoft.Windows.DevHome.SDK;
using Serilog;
using Windows.Foundation;

namespace HyperVExtension.Providers;

/// <summary> Class that provides compute system information for Hyper-V Virtual machines. </summary>
public class HyperVProvider : IComputeSystemProvider
{
    private readonly ILogger _log = Log.ForContext("SourceContext", nameof(HyperVProvider));

    private readonly string errorResourceKey = "ErrorPerformingOperation";

    private readonly IStringResource _stringResource;

    private readonly IHyperVManager _hyperVManager;

    private readonly VmGalleryCreationOperationFactory _vmGalleryCreationOperationFactory;

    // Temporary will need to add more error strings for different operations.
    public string OperationErrorString => _stringResource.GetLocalized(errorResourceKey);

    public HyperVProvider(IHyperVManager hyperVManager, IStringResource stringResource, VmGalleryCreationOperationFactory vmGalleryCreationOperationFactory)
    {
        _hyperVManager = hyperVManager;
        _stringResource = stringResource;
        _vmGalleryCreationOperationFactory = vmGalleryCreationOperationFactory;
    }

    /// <summary> Gets or sets the default compute system properties. </summary>
    public string DefaultComputeSystemProperties { get; set; } = string.Empty;

    /// <summary> Gets the display name of the provider. This shouldn't be localized. </summary>
    public string DisplayName { get; } = HyperVStrings.HyperVProviderDisplayName;

    /// <summary> Gets the ID of the Hyper-V provider. </summary>
    public string Id { get; } = HyperVStrings.HyperVProviderId;

    /// <summary> Gets the properties of the provider. </summary>
    public string Properties { get; private set; } = string.Empty;

    /// <summary> Gets the supported operations of the Hyper-V provider. </summary>
    /// TODO: currently only CreateComputeSystem is supported in the SDK. For Hyper-V v1 creation
    /// won't be supported.
    public ComputeSystemProviderOperations SupportedOperations => ComputeSystemProviderOperations.CreateComputeSystem;

<<<<<<< HEAD
    public Uri? Icon
    {
        get => new(Constants.ExtensionIcon);
        set => throw new NotSupportedException("Setting the icon is not supported");
    }

    /// <summary> Creates a new Hyper-V compute system. </summary>
    /// <param name="options">Optional string with parameters that the Hyper-V provider can recognize</param>
    public ICreateComputeSystemOperation? CreateComputeSystem(IDeveloperId developerId, string options)
    {
        // This is temporary until we have a proper implementation for this.
        _log.Error($"creation not supported yet for hyper-v");
        return null;
    }
=======
    public Uri Icon => new(Constants.ExtensionIcon);
>>>>>>> b4cc44c7

    /// <summary> Gets a list of all Hyper-V compute systems. The developerId is not used by the Hyper-V provider </summary>
    public IAsyncOperation<ComputeSystemsResult> GetComputeSystemsAsync(IDeveloperId developerId)
    {
        return Task.Run(() =>
        {
            try
            {
                var computeSystems = _hyperVManager.GetAllVirtualMachines();
                _log.Information($"Successfully retrieved all virtual machines on: {DateTime.Now}");
                return new ComputeSystemsResult(computeSystems);
            }
            catch (Exception ex)
            {
                _log.Error($"Failed to retrieved all virtual machines on: {DateTime.Now}", ex);
                return new ComputeSystemsResult(ex, OperationErrorString, ex.Message);
            }
        }).AsAsyncOperation();
    }

    public ComputeSystemAdaptiveCardResult CreateAdaptiveCardSessionForDeveloperId(IDeveloperId developerId, ComputeSystemAdaptiveCardKind sessionKind)
    {
        // This won't be supported until creation is supported.
        var notImplementedException = new NotImplementedException($"Method not implemented by Hyper-V Compute System Provider");
        return new ComputeSystemAdaptiveCardResult(notImplementedException, OperationErrorString, notImplementedException.Message);
    }

    public ComputeSystemAdaptiveCardResult CreateAdaptiveCardSessionForComputeSystem(IComputeSystem computeSystem, ComputeSystemAdaptiveCardKind sessionKind)
    {
        // This won't be supported until property modification is supported.
        var notImplementedException = new NotImplementedException($"Method not implemented by Hyper-V Compute System Provider");
        return new ComputeSystemAdaptiveCardResult(notImplementedException, OperationErrorString, notImplementedException.Message);
    }

    /// <summary> Creates an operation that will create a new Hyper-V virtual machine. </summary>
    public ICreateComputeSystemOperation? CreateCreateComputeSystemOperation(IDeveloperId? developerId, string inputJson)
    {
        try
        {
            var deserializedObject = JsonSerializer.Deserialize(inputJson, typeof(VMGalleryCreationUserInput));
            var inputForGalleryOperation = deserializedObject as VMGalleryCreationUserInput ?? throw new InvalidOperationException($"Json deserialization failed for input Json: {inputJson}");
            return _vmGalleryCreationOperationFactory(inputForGalleryOperation);
        }
        catch (Exception ex)
        {
            Logging.Logger()?.ReportError($"Failed to create a new virtual machine on: {DateTime.Now}", ex);

            // Dev Home will handle null values as failed operations. We can't throw because this is an out of proc
            // COM call, so we'll lose the error information. We'll log the error and return null.
            return null;
        }
    }
}
<|MERGE_RESOLUTION|>--- conflicted
+++ resolved
@@ -1,125 +1,108 @@
-﻿// Copyright (c) Microsoft Corporation.
-// Licensed under the MIT License.
-
-using System.Text.Json;
-using HyperVExtension.Common;
-using HyperVExtension.Helpers;
-using HyperVExtension.Models.VirtualMachineCreation;
-using HyperVExtension.Services;
-using Microsoft.Windows.DevHome.SDK;
-using Serilog;
-using Windows.Foundation;
-
-namespace HyperVExtension.Providers;
-
-/// <summary> Class that provides compute system information for Hyper-V Virtual machines. </summary>
-public class HyperVProvider : IComputeSystemProvider
-{
-    private readonly ILogger _log = Log.ForContext("SourceContext", nameof(HyperVProvider));
-
-    private readonly string errorResourceKey = "ErrorPerformingOperation";
-
-    private readonly IStringResource _stringResource;
-
-    private readonly IHyperVManager _hyperVManager;
-
-    private readonly VmGalleryCreationOperationFactory _vmGalleryCreationOperationFactory;
-
-    // Temporary will need to add more error strings for different operations.
-    public string OperationErrorString => _stringResource.GetLocalized(errorResourceKey);
-
-    public HyperVProvider(IHyperVManager hyperVManager, IStringResource stringResource, VmGalleryCreationOperationFactory vmGalleryCreationOperationFactory)
-    {
-        _hyperVManager = hyperVManager;
-        _stringResource = stringResource;
-        _vmGalleryCreationOperationFactory = vmGalleryCreationOperationFactory;
-    }
-
-    /// <summary> Gets or sets the default compute system properties. </summary>
-    public string DefaultComputeSystemProperties { get; set; } = string.Empty;
-
-    /// <summary> Gets the display name of the provider. This shouldn't be localized. </summary>
-    public string DisplayName { get; } = HyperVStrings.HyperVProviderDisplayName;
-
-    /// <summary> Gets the ID of the Hyper-V provider. </summary>
-    public string Id { get; } = HyperVStrings.HyperVProviderId;
-
-    /// <summary> Gets the properties of the provider. </summary>
-    public string Properties { get; private set; } = string.Empty;
-
-    /// <summary> Gets the supported operations of the Hyper-V provider. </summary>
-    /// TODO: currently only CreateComputeSystem is supported in the SDK. For Hyper-V v1 creation
-    /// won't be supported.
-    public ComputeSystemProviderOperations SupportedOperations => ComputeSystemProviderOperations.CreateComputeSystem;
-
-<<<<<<< HEAD
-    public Uri? Icon
-    {
-        get => new(Constants.ExtensionIcon);
-        set => throw new NotSupportedException("Setting the icon is not supported");
-    }
-
-    /// <summary> Creates a new Hyper-V compute system. </summary>
-    /// <param name="options">Optional string with parameters that the Hyper-V provider can recognize</param>
-    public ICreateComputeSystemOperation? CreateComputeSystem(IDeveloperId developerId, string options)
-    {
-        // This is temporary until we have a proper implementation for this.
-        _log.Error($"creation not supported yet for hyper-v");
-        return null;
-    }
-=======
-    public Uri Icon => new(Constants.ExtensionIcon);
->>>>>>> b4cc44c7
-
-    /// <summary> Gets a list of all Hyper-V compute systems. The developerId is not used by the Hyper-V provider </summary>
-    public IAsyncOperation<ComputeSystemsResult> GetComputeSystemsAsync(IDeveloperId developerId)
-    {
-        return Task.Run(() =>
-        {
-            try
-            {
-                var computeSystems = _hyperVManager.GetAllVirtualMachines();
-                _log.Information($"Successfully retrieved all virtual machines on: {DateTime.Now}");
-                return new ComputeSystemsResult(computeSystems);
-            }
-            catch (Exception ex)
-            {
-                _log.Error($"Failed to retrieved all virtual machines on: {DateTime.Now}", ex);
-                return new ComputeSystemsResult(ex, OperationErrorString, ex.Message);
-            }
-        }).AsAsyncOperation();
-    }
-
-    public ComputeSystemAdaptiveCardResult CreateAdaptiveCardSessionForDeveloperId(IDeveloperId developerId, ComputeSystemAdaptiveCardKind sessionKind)
-    {
-        // This won't be supported until creation is supported.
-        var notImplementedException = new NotImplementedException($"Method not implemented by Hyper-V Compute System Provider");
-        return new ComputeSystemAdaptiveCardResult(notImplementedException, OperationErrorString, notImplementedException.Message);
-    }
-
-    public ComputeSystemAdaptiveCardResult CreateAdaptiveCardSessionForComputeSystem(IComputeSystem computeSystem, ComputeSystemAdaptiveCardKind sessionKind)
-    {
-        // This won't be supported until property modification is supported.
-        var notImplementedException = new NotImplementedException($"Method not implemented by Hyper-V Compute System Provider");
-        return new ComputeSystemAdaptiveCardResult(notImplementedException, OperationErrorString, notImplementedException.Message);
-    }
-
-    /// <summary> Creates an operation that will create a new Hyper-V virtual machine. </summary>
-    public ICreateComputeSystemOperation? CreateCreateComputeSystemOperation(IDeveloperId? developerId, string inputJson)
-    {
-        try
-        {
-            var deserializedObject = JsonSerializer.Deserialize(inputJson, typeof(VMGalleryCreationUserInput));
-            var inputForGalleryOperation = deserializedObject as VMGalleryCreationUserInput ?? throw new InvalidOperationException($"Json deserialization failed for input Json: {inputJson}");
-            return _vmGalleryCreationOperationFactory(inputForGalleryOperation);
-        }
-        catch (Exception ex)
-        {
-            Logging.Logger()?.ReportError($"Failed to create a new virtual machine on: {DateTime.Now}", ex);
-
-            // Dev Home will handle null values as failed operations. We can't throw because this is an out of proc
-            // COM call, so we'll lose the error information. We'll log the error and return null.
-            return null;
-        }
-    }
-}
+﻿// Copyright (c) Microsoft Corporation.
+// Licensed under the MIT License.
+
+using System.Text.Json;
+using HyperVExtension.Common;
+using HyperVExtension.Helpers;
+using HyperVExtension.Models.VirtualMachineCreation;
+using HyperVExtension.Services;
+using Microsoft.Windows.DevHome.SDK;
+using Serilog;
+using Windows.Foundation;
+
+namespace HyperVExtension.Providers;
+
+/// <summary> Class that provides compute system information for Hyper-V Virtual machines. </summary>
+public class HyperVProvider : IComputeSystemProvider
+{
+    private readonly ILogger _log = Log.ForContext("SourceContext", nameof(HyperVProvider));
+
+    private readonly string errorResourceKey = "ErrorPerformingOperation";
+
+    private readonly IStringResource _stringResource;
+
+    private readonly IHyperVManager _hyperVManager;
+
+    private readonly VmGalleryCreationOperationFactory _vmGalleryCreationOperationFactory;
+
+    // Temporary will need to add more error strings for different operations.
+    public string OperationErrorString => _stringResource.GetLocalized(errorResourceKey);
+
+    public HyperVProvider(IHyperVManager hyperVManager, IStringResource stringResource, VmGalleryCreationOperationFactory vmGalleryCreationOperationFactory)
+    {
+        _hyperVManager = hyperVManager;
+        _stringResource = stringResource;
+        _vmGalleryCreationOperationFactory = vmGalleryCreationOperationFactory;
+    }
+
+    /// <summary> Gets or sets the default compute system properties. </summary>
+    public string DefaultComputeSystemProperties { get; set; } = string.Empty;
+
+    /// <summary> Gets the display name of the provider. This shouldn't be localized. </summary>
+    public string DisplayName { get; } = HyperVStrings.HyperVProviderDisplayName;
+
+    /// <summary> Gets the ID of the Hyper-V provider. </summary>
+    public string Id { get; } = HyperVStrings.HyperVProviderId;
+
+    /// <summary> Gets the properties of the provider. </summary>
+    public string Properties { get; private set; } = string.Empty;
+
+    /// <summary> Gets the supported operations of the Hyper-V provider. </summary>
+    /// TODO: currently only CreateComputeSystem is supported in the SDK. For Hyper-V v1 creation
+    /// won't be supported.
+    public ComputeSystemProviderOperations SupportedOperations => ComputeSystemProviderOperations.CreateComputeSystem;
+
+    public Uri Icon => new(Constants.ExtensionIcon);
+
+    /// <summary> Gets a list of all Hyper-V compute systems. The developerId is not used by the Hyper-V provider </summary>
+    public IAsyncOperation<ComputeSystemsResult> GetComputeSystemsAsync(IDeveloperId developerId)
+    {
+        return Task.Run(() =>
+        {
+            try
+            {
+                var computeSystems = _hyperVManager.GetAllVirtualMachines();
+                _log.Information($"Successfully retrieved all virtual machines on: {DateTime.Now}");
+                return new ComputeSystemsResult(computeSystems);
+            }
+            catch (Exception ex)
+            {
+                _log.Error($"Failed to retrieved all virtual machines on: {DateTime.Now}", ex);
+                return new ComputeSystemsResult(ex, OperationErrorString, ex.Message);
+            }
+        }).AsAsyncOperation();
+    }
+
+    public ComputeSystemAdaptiveCardResult CreateAdaptiveCardSessionForDeveloperId(IDeveloperId developerId, ComputeSystemAdaptiveCardKind sessionKind)
+    {
+        // This won't be supported until creation is supported.
+        var notImplementedException = new NotImplementedException($"Method not implemented by Hyper-V Compute System Provider");
+        return new ComputeSystemAdaptiveCardResult(notImplementedException, OperationErrorString, notImplementedException.Message);
+    }
+
+    public ComputeSystemAdaptiveCardResult CreateAdaptiveCardSessionForComputeSystem(IComputeSystem computeSystem, ComputeSystemAdaptiveCardKind sessionKind)
+    {
+        // This won't be supported until property modification is supported.
+        var notImplementedException = new NotImplementedException($"Method not implemented by Hyper-V Compute System Provider");
+        return new ComputeSystemAdaptiveCardResult(notImplementedException, OperationErrorString, notImplementedException.Message);
+    }
+
+    /// <summary> Creates an operation that will create a new Hyper-V virtual machine. </summary>
+    public ICreateComputeSystemOperation? CreateCreateComputeSystemOperation(IDeveloperId? developerId, string inputJson)
+    {
+        try
+        {
+            var deserializedObject = JsonSerializer.Deserialize(inputJson, typeof(VMGalleryCreationUserInput));
+            var inputForGalleryOperation = deserializedObject as VMGalleryCreationUserInput ?? throw new InvalidOperationException($"Json deserialization failed for input Json: {inputJson}");
+            return _vmGalleryCreationOperationFactory(inputForGalleryOperation);
+        }
+        catch (Exception ex)
+        {
+            _log.Error($"Failed to create a new virtual machine on: {DateTime.Now}", ex);
+
+            // Dev Home will handle null values as failed operations. We can't throw because this is an out of proc
+            // COM call, so we'll lose the error information. We'll log the error and return null.
+            return null;
+        }
+    }
+}