Param(
    [string]$Platform = "x64",
    [string]$Configuration = "debug",
    [string]$VersionOfSDK,
    [string]$SDKNugetSource,
    [string]$Version,
    [string]$BuildStep = "all",
    [string]$AzureBuildingBranch = "main",
    [bool]$IsAzurePipelineBuild = $false,
    [switch]$BypassWarning = $false,
    [switch]$Help = $false
)

$StartTime = Get-Date

if ($Help) {
  Write-Host @"
Copyright (c) Microsoft Corporation.
Licensed under the MIT License.

Syntax:
      BuildDevSetupAgentHelper.cmd [options]

Description:
      Builds DevSetupAgent.

Options:

  -Platform <platform>
      Only build the selected platform(s)
      Example: -Platform x64
      Example: -Platform "x86,x64,arm64"

  -Configuration <configuration>
      Only build the selected configuration(s)
      Example: -Configuration Release
      Example: -Configuration "Debug,Release"

  -Help
      Display this usage message.
"@
  Exit
}

if (-not $BypassWarning) {
  Write-Host @"
This script is not meant to be run directly. To build DevSetupAgent, please run the following from the root directory:
build -BuildStep "DevSetupAgent"
"@ -ForegroundColor RED
  Exit
}

$isAdmin = ([Security.Principal.WindowsPrincipal] [Security.Principal.WindowsIdentity]::GetCurrent()).IsInRole([Security.Principal.WindowsBuiltInRole] 'Administrator')

$ErrorActionPreference = "Stop"

$msbuildPath = &"${env:ProgramFiles(x86)}\Microsoft Visual Studio\Installer\vswhere.exe" -latest -prerelease -products * -requires Microsoft.Component.MSBuild -find MSBuild\**\Bin\MSBuild.exe
if ($IsAzurePipelineBuild) {
  $nugetPath = "nuget.exe";
} else {
  $nugetPath = (Join-Path $env:Build_RootDirectory "build\NugetWrapper.cmd")
}

if (-not([string]::IsNullOrWhiteSpace($SDKNugetSource))) {
  & $nugetPath sources add -Source $SDKNugetSource
}

Try {
  $buildRing = "Dev"

  if ($AzureBuildingBranch -ieq "release") {
    $buildRing = "Stable"
  } elseif ($AzureBuildingBranch -ieq "staging") {
    $buildRing = "Canary"
  }

  Write-Host $nugetPath

  & $nugetPath restore

  $msbuildArgs = @(
      ("HyperVExtension\DevSetupAgent.sln"),
      ("/p:Platform="+$platform),
      ("/p:Configuration="+$configuration),
      ("/restore"),
      ("/binaryLogger:DevSetupAgent.$platform.$configuration.binlog"),
      ("/p:BuildRing=$buildRing")
  )
  if (-not([string]::IsNullOrWhiteSpace($VersionOfSDK))) {
    $msbuildArgs += ("/p:DevHomeSDKVersion="+$env:sdk_version)
  }

  & $msbuildPath $msbuildArgs

<<<<<<< HEAD
  $binariesOutputPath = (Join-Path $env:Build_RootDirectory "HyperVExtension\src\DevSetupAgent\bin\$Platform\$Configuration\net8.0-windows10.0.22000.0\win-$Platform\*")
=======
# SDK version and .NEt version needs to stay in sync with ToolingVersion.props, DevSetupEngineIdl.vcxproj, and DevHome-CL.yaml
  $binariesOutputPath = (Join-Path $env:Build_RootDirectory "HyperVExtension\src\DevSetupAgent\bin\$Platform\$Configuration\net8.0-windows10.0.22621.0\win10-$Platform\*")
>>>>>>> efdffbc5
  $zipOutputPath = (Join-Path $env:Build_RootDirectory "HyperVExtension\src\DevSetupAgent\bin\$Platform\$Configuration\DevSetupAgent_$Platform.zip")

  Compress-Archive -Force -Path $binariesOutputPath $zipOutputPath
} Catch {
  $formatString = "`n{0}`n`n{1}`n`n"
  $fields = $_, $_.ScriptStackTrace
  Write-Host ($formatString -f $fields) -ForegroundColor RED
  Exit 1
}

$TotalTime = (Get-Date)-$StartTime
$TotalMinutes = [math]::Floor($TotalTime.TotalMinutes)
$TotalSeconds = [math]::Ceiling($TotalTime.TotalSeconds)

Write-Host @"
Total Running Time:
$TotalMinutes minutes and $TotalSeconds seconds
"@ -ForegroundColor CYAN
<|MERGE_RESOLUTION|>--- conflicted
+++ resolved
@@ -1,118 +1,114 @@
-Param(
-    [string]$Platform = "x64",
-    [string]$Configuration = "debug",
-    [string]$VersionOfSDK,
-    [string]$SDKNugetSource,
-    [string]$Version,
-    [string]$BuildStep = "all",
-    [string]$AzureBuildingBranch = "main",
-    [bool]$IsAzurePipelineBuild = $false,
-    [switch]$BypassWarning = $false,
-    [switch]$Help = $false
-)
-
-$StartTime = Get-Date
-
-if ($Help) {
-  Write-Host @"
-Copyright (c) Microsoft Corporation.
-Licensed under the MIT License.
-
-Syntax:
-      BuildDevSetupAgentHelper.cmd [options]
-
-Description:
-      Builds DevSetupAgent.
-
-Options:
-
-  -Platform <platform>
-      Only build the selected platform(s)
-      Example: -Platform x64
-      Example: -Platform "x86,x64,arm64"
-
-  -Configuration <configuration>
-      Only build the selected configuration(s)
-      Example: -Configuration Release
-      Example: -Configuration "Debug,Release"
-
-  -Help
-      Display this usage message.
-"@
-  Exit
-}
-
-if (-not $BypassWarning) {
-  Write-Host @"
-This script is not meant to be run directly. To build DevSetupAgent, please run the following from the root directory:
-build -BuildStep "DevSetupAgent"
-"@ -ForegroundColor RED
-  Exit
-}
-
-$isAdmin = ([Security.Principal.WindowsPrincipal] [Security.Principal.WindowsIdentity]::GetCurrent()).IsInRole([Security.Principal.WindowsBuiltInRole] 'Administrator')
-
-$ErrorActionPreference = "Stop"
-
-$msbuildPath = &"${env:ProgramFiles(x86)}\Microsoft Visual Studio\Installer\vswhere.exe" -latest -prerelease -products * -requires Microsoft.Component.MSBuild -find MSBuild\**\Bin\MSBuild.exe
-if ($IsAzurePipelineBuild) {
-  $nugetPath = "nuget.exe";
-} else {
-  $nugetPath = (Join-Path $env:Build_RootDirectory "build\NugetWrapper.cmd")
-}
-
-if (-not([string]::IsNullOrWhiteSpace($SDKNugetSource))) {
-  & $nugetPath sources add -Source $SDKNugetSource
-}
-
-Try {
-  $buildRing = "Dev"
-
-  if ($AzureBuildingBranch -ieq "release") {
-    $buildRing = "Stable"
-  } elseif ($AzureBuildingBranch -ieq "staging") {
-    $buildRing = "Canary"
-  }
-
-  Write-Host $nugetPath
-
-  & $nugetPath restore
-
-  $msbuildArgs = @(
-      ("HyperVExtension\DevSetupAgent.sln"),
-      ("/p:Platform="+$platform),
-      ("/p:Configuration="+$configuration),
-      ("/restore"),
-      ("/binaryLogger:DevSetupAgent.$platform.$configuration.binlog"),
-      ("/p:BuildRing=$buildRing")
-  )
-  if (-not([string]::IsNullOrWhiteSpace($VersionOfSDK))) {
-    $msbuildArgs += ("/p:DevHomeSDKVersion="+$env:sdk_version)
-  }
-
-  & $msbuildPath $msbuildArgs
-
-<<<<<<< HEAD
-  $binariesOutputPath = (Join-Path $env:Build_RootDirectory "HyperVExtension\src\DevSetupAgent\bin\$Platform\$Configuration\net8.0-windows10.0.22000.0\win-$Platform\*")
-=======
-# SDK version and .NEt version needs to stay in sync with ToolingVersion.props, DevSetupEngineIdl.vcxproj, and DevHome-CL.yaml
-  $binariesOutputPath = (Join-Path $env:Build_RootDirectory "HyperVExtension\src\DevSetupAgent\bin\$Platform\$Configuration\net8.0-windows10.0.22621.0\win10-$Platform\*")
->>>>>>> efdffbc5
-  $zipOutputPath = (Join-Path $env:Build_RootDirectory "HyperVExtension\src\DevSetupAgent\bin\$Platform\$Configuration\DevSetupAgent_$Platform.zip")
-
-  Compress-Archive -Force -Path $binariesOutputPath $zipOutputPath
-} Catch {
-  $formatString = "`n{0}`n`n{1}`n`n"
-  $fields = $_, $_.ScriptStackTrace
-  Write-Host ($formatString -f $fields) -ForegroundColor RED
-  Exit 1
-}
-
-$TotalTime = (Get-Date)-$StartTime
-$TotalMinutes = [math]::Floor($TotalTime.TotalMinutes)
-$TotalSeconds = [math]::Ceiling($TotalTime.TotalSeconds)
-
-Write-Host @"
-Total Running Time:
-$TotalMinutes minutes and $TotalSeconds seconds
-"@ -ForegroundColor CYAN
+Param(
+    [string]$Platform = "x64",
+    [string]$Configuration = "debug",
+    [string]$VersionOfSDK,
+    [string]$SDKNugetSource,
+    [string]$Version,
+    [string]$BuildStep = "all",
+    [string]$AzureBuildingBranch = "main",
+    [bool]$IsAzurePipelineBuild = $false,
+    [switch]$BypassWarning = $false,
+    [switch]$Help = $false
+)
+
+$StartTime = Get-Date
+
+if ($Help) {
+  Write-Host @"
+Copyright (c) Microsoft Corporation.
+Licensed under the MIT License.
+
+Syntax:
+      BuildDevSetupAgentHelper.cmd [options]
+
+Description:
+      Builds DevSetupAgent.
+
+Options:
+
+  -Platform <platform>
+      Only build the selected platform(s)
+      Example: -Platform x64
+      Example: -Platform "x86,x64,arm64"
+
+  -Configuration <configuration>
+      Only build the selected configuration(s)
+      Example: -Configuration Release
+      Example: -Configuration "Debug,Release"
+
+  -Help
+      Display this usage message.
+"@
+  Exit
+}
+
+if (-not $BypassWarning) {
+  Write-Host @"
+This script is not meant to be run directly. To build DevSetupAgent, please run the following from the root directory:
+build -BuildStep "DevSetupAgent"
+"@ -ForegroundColor RED
+  Exit
+}
+
+$isAdmin = ([Security.Principal.WindowsPrincipal] [Security.Principal.WindowsIdentity]::GetCurrent()).IsInRole([Security.Principal.WindowsBuiltInRole] 'Administrator')
+
+$ErrorActionPreference = "Stop"
+
+$msbuildPath = &"${env:ProgramFiles(x86)}\Microsoft Visual Studio\Installer\vswhere.exe" -latest -prerelease -products * -requires Microsoft.Component.MSBuild -find MSBuild\**\Bin\MSBuild.exe
+if ($IsAzurePipelineBuild) {
+  $nugetPath = "nuget.exe";
+} else {
+  $nugetPath = (Join-Path $env:Build_RootDirectory "build\NugetWrapper.cmd")
+}
+
+if (-not([string]::IsNullOrWhiteSpace($SDKNugetSource))) {
+  & $nugetPath sources add -Source $SDKNugetSource
+}
+
+Try {
+  $buildRing = "Dev"
+
+  if ($AzureBuildingBranch -ieq "release") {
+    $buildRing = "Stable"
+  } elseif ($AzureBuildingBranch -ieq "staging") {
+    $buildRing = "Canary"
+  }
+
+  Write-Host $nugetPath
+
+  & $nugetPath restore
+
+  $msbuildArgs = @(
+      ("HyperVExtension\DevSetupAgent.sln"),
+      ("/p:Platform="+$platform),
+      ("/p:Configuration="+$configuration),
+      ("/restore"),
+      ("/binaryLogger:DevSetupAgent.$platform.$configuration.binlog"),
+      ("/p:BuildRing=$buildRing")
+  )
+  if (-not([string]::IsNullOrWhiteSpace($VersionOfSDK))) {
+    $msbuildArgs += ("/p:DevHomeSDKVersion="+$env:sdk_version)
+  }
+
+  & $msbuildPath $msbuildArgs
+
+# SDK version and .NEt version needs to stay in sync with ToolingVersion.props, DevSetupEngineIdl.vcxproj, and DevHome-CL.yaml
+  $binariesOutputPath = (Join-Path $env:Build_RootDirectory "HyperVExtension\src\DevSetupAgent\bin\$Platform\$Configuration\net8.0-windows10.0.22000.0\win-$Platform\*")
+  $zipOutputPath = (Join-Path $env:Build_RootDirectory "HyperVExtension\src\DevSetupAgent\bin\$Platform\$Configuration\DevSetupAgent_$Platform.zip")
+
+  Compress-Archive -Force -Path $binariesOutputPath $zipOutputPath
+} Catch {
+  $formatString = "`n{0}`n`n{1}`n`n"
+  $fields = $_, $_.ScriptStackTrace
+  Write-Host ($formatString -f $fields) -ForegroundColor RED
+  Exit 1
+}
+
+$TotalTime = (Get-Date)-$StartTime
+$TotalMinutes = [math]::Floor($TotalTime.TotalMinutes)
+$TotalSeconds = [math]::Ceiling($TotalTime.TotalSeconds)
+
+Write-Host @"
+Total Running Time:
+$TotalMinutes minutes and $TotalSeconds seconds
+"@ -ForegroundColor CYAN