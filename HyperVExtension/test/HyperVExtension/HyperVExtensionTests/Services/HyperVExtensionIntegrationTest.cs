﻿// Copyright (c) Microsoft Corporation.
// Licensed under the MIT License.

using System.Diagnostics;
using System.Globalization;
using System.IO;
using System.Management.Automation;
using System.Net;
using System.Text;
using System.Text.Json;
using System.Threading;
using HyperVExtension.Common;
using HyperVExtension.Common.Extensions;
using HyperVExtension.Helpers;
using HyperVExtension.Models;
using HyperVExtension.Models.VirtualMachineCreation;
using HyperVExtension.Models.VMGalleryJsonToClasses;
using HyperVExtension.Providers;
using HyperVExtension.Services;
using HyperVExtension.UnitTest.Mocks;
using Microsoft.Extensions.DependencyInjection;
using Microsoft.Extensions.Hosting;
using Microsoft.Windows.DevHome.SDK;
using Moq;
<<<<<<< HEAD
using Windows.Storage;
using Communication = HyperVExtension.CommunicationWithGuest;
=======
>>>>>>> 01ba562b

namespace HyperVExtension.UnitTest.HyperVExtensionTests.Services;

/// <summary>
/// Hyper-V extension integration tests.
/// </summary>
[TestClass]
public class HyperVExtensionIntegrationTest
{
    private readonly string tempFileNameToWriteProgress = "HyperVVMCreationProgress";

    private readonly object _testFileWriteLock = new();

    public uint PreviousPercentage { get; private set; }

    protected Mock<IStringResource>? MockedStringResource
    {
        get; set;
    }

    protected IHost? TestHost
    {
        get; set;
    }

    private sealed class OperationData
    {
        public OperationData()
        {
        }

        public List<ConfigurationSetChangeData> ProgressData { get; } = new();

        public ApplyConfigurationResult? ConfigurationResult { get; set; }

        public ManualResetEvent Completed { get; } = new ManualResetEvent(false);
    }

    [TestInitialize]
    public void TestInitialize()
    {
        MockedStringResource = new Mock<IStringResource>();
        TestHost = CreateTestHost();

        // Configure string resource localization to return the input key by default
        MockedStringResource
            .Setup(strResource => strResource.GetLocalized(It.IsAny<string>(), It.IsAny<object[]>()))
            .Returns((string key, object[] args) => key);
    }

    /// <summary>
    /// Create a test host with mock service instances
    /// </summary>
    /// <returns>Test host</returns>
    private IHost CreateTestHost()
    {
        return Host.CreateDefaultBuilder()
            .ConfigureServices(services =>
            {
                // Services
                services.AddHttpClient();
                services.AddSingleton<IStringResource>(MockedStringResource!.Object);
                services.AddSingleton<IComputeSystemProvider, HyperVProvider>();
                services.AddSingleton<HyperVExtension>();
                services.AddSingleton<IHyperVManager, HyperVManager>();
                services.AddSingleton<IWindowsIdentityService, WindowsIdentityServiceMock>();
                services.AddSingleton<IVMGalleryService, VMGalleryService>();
                services.AddSingleton<IArchiveProviderFactory, ArchiveProviderFactory>();
                services.AddSingleton<IDownloaderService, DownloaderService>();

                // Pattern to allow multiple non-service registered interfaces to be used with registered interfaces during construction.
                services.AddSingleton<IPowerShellService>(psService =>
                    ActivatorUtilities.CreateInstance<PowerShellService>(psService, new PowerShellSession()));
                services.AddSingleton<HyperVVirtualMachineFactory>(serviceProvider => psObject => ActivatorUtilities.CreateInstance<HyperVVirtualMachine>(serviceProvider, psObject));
                services.AddSingleton<VmGalleryCreationOperationFactory>(serviceProvider => parameters => ActivatorUtilities.CreateInstance<VMGalleryVMCreationOperation>(serviceProvider, parameters));

                services.AddTransient<IWindowsServiceController, WindowsServiceController>();
            }).Build();
    }

    /// <summary>
    /// Requirements to run this test:
    ///   Hyper-V VM named "TestVM" running
    ///   DevSetupAgent service is installed and running
    ///   Developer mode enabled (DeveloperMode task in Yaml required elevation and will fail,
    ///     but if it's already enabled it will succeed.)
    ///   User logged on to the VM.
    /// </summary>
    [TestMethod]
    public async Task TestConfigureRequest()
    {
        IHyperVManager hyperVManager = TestHost!.GetService<IHyperVManager>();
        var machines = hyperVManager.GetAllVirtualMachines();
        HyperVVirtualMachine? testVm = null;
        foreach (var vm in machines)
        {
            if (string.Equals(vm.DisplayName, "TestVM", StringComparison.OrdinalIgnoreCase))
            {
                testVm = vm;
                break;
            }
        }

        Assert.IsNotNull(testVm);

        var configurationYaml =
@"# yaml-language-server: $schema=https://aka.ms/configuration-dsc-schema/0.2
properties:
  assertions:
    - resource: Microsoft.Windows.Developer/OsVersion
      directives:
        description: Verify min OS version requirement
        allowPrerelease: true
      settings:
        MinVersion: '10.0.22000'
  resources:
    - resource: Microsoft.Windows.Developer/DeveloperMode
      directives:
        description: Enable Developer Mode
        allowPrerelease: true
      settings:
        Ensure: Present
  configurationVersion: 0.2.0";

        var operationData = new OperationData();
        var operation = testVm.CreateApplyConfigurationOperation(configurationYaml)!;

        operation.ConfigurationSetStateChanged += (sender, progressData) =>
        {
            operationData.ProgressData.Add(progressData.ConfigurationSetChangeData);
            PrintProgressData(progressData.ConfigurationSetChangeData);
        };

        operation.ActionRequired += async (sender, actionRequired) =>
        {
            if (actionRequired.CorrectiveActionCardSession is VmCredentialAdaptiveCardSession credentialsCardSession)
            {
               var extensionAdaptiveCard = new Mock<IExtensionAdaptiveCard>();
               extensionAdaptiveCard
                    .Setup(x => x.Update(It.IsAny<string>(), It.IsAny<string>(), It.IsAny<string>()))
                    .Returns((string templateJson, string dataJson, string state) => new ProviderOperationResult(ProviderOperationStatus.Success, null, null, null));

               extensionAdaptiveCard
                    .Setup(x => x.State)
                    .Returns("VmCredential");

               credentialsCardSession.Initialize(extensionAdaptiveCard.Object);
               var op = credentialsCardSession.OnAction(@"{ ""Type"": ""Action.Execute"", ""Id"": ""okAction"" }", @"{ ""id"": ""okAction"", ""UserVal"": """", ""PassVal"": """" }");
               await op.AsTask();
            }
            else if (actionRequired.CorrectiveActionCardSession is WaitForLoginAdaptiveCardSession waitForLoginCardSession)
            {
                var extensionAdaptiveCard = new Mock<IExtensionAdaptiveCard>();
                extensionAdaptiveCard
                    .Setup(x => x.Update(It.IsAny<string>(), It.IsAny<string>(), It.IsAny<string>()))
                    .Returns((string templateJson, string dataJson, string state) => new ProviderOperationResult(ProviderOperationStatus.Success, null, null, null));

                extensionAdaptiveCard
                    .Setup(x => x.State)
                    .Returns("WaitForVmUserLogin");

                // TODO: figure out how to wait for user's login
                waitForLoginCardSession.Initialize(extensionAdaptiveCard.Object);
                var op = waitForLoginCardSession.OnAction(@"{ ""Type"": ""Action.Execute"", ""Id"": ""okAction"" }", @"{ }");
                await op.AsTask();
            }
        };

        var result = await operation.StartAsync();
        if (result != null)
        {
            operationData.ConfigurationResult = result;
        }

        Assert.IsNotNull(operationData.ConfigurationResult);
        PrintResultData(operationData.ConfigurationResult);

        Assert.IsTrue(operationData.ConfigurationResult.Result.Status == ProviderOperationStatus.Success);
        Assert.IsNotNull(operationData.ConfigurationResult.OpenConfigurationSetResult);
        Assert.IsNull(operationData.ConfigurationResult.OpenConfigurationSetResult.ResultCode);
        Assert.IsNotNull(operationData.ConfigurationResult.ApplyConfigurationSetResult);
        Assert.IsNull(operationData.ConfigurationResult.ApplyConfigurationSetResult.ResultCode);
        Assert.IsNotNull(operationData.ConfigurationResult.ApplyConfigurationSetResult.UnitResults);
        Assert.AreEqual(operationData.ConfigurationResult.ApplyConfigurationSetResult.UnitResults.Count, 2);

        foreach (var unitResult in operationData.ConfigurationResult.ApplyConfigurationSetResult.UnitResults)
        {
            // Assert.AreEqual(unitResult.Unit.Type, "");
            // Assert.AreEqual(unitResult.Unit.Identifier, "");
            // Assert.AreEqual(unitResult.Unit.IsGroup, "");
            // TODO: This state remains "Unknown", need to investigate why.
            // Assert.AreEqual(unitResult.Unit.State, ConfigurationUnitState.Completed);
            Assert.IsNull(unitResult.ResultInformation.ResultCode);
        }
    }

    private void PrintResultData(ApplyConfigurationResult configurationResult)
    {
        StringBuilder sb = new StringBuilder();
        sb.Append(CultureInfo.InvariantCulture, $"Result:\n");
        sb.Append(CultureInfo.InvariantCulture, $"  ProviderOperation result status: {configurationResult.Result.Status}\n");
        sb.Append(CultureInfo.InvariantCulture, $"  ProviderOperation diagnostic text: {configurationResult.Result.DiagnosticText}\n");

        if (configurationResult.OpenConfigurationSetResult != null)
        {
            sb.Append(CultureInfo.InvariantCulture, $"  OpenConfigurationSetResult:\n");
            sb.Append(CultureInfo.InvariantCulture, $"    ResultCode: {configurationResult.OpenConfigurationSetResult.ResultCode}\n");
            sb.Append(CultureInfo.InvariantCulture, $"    Field: {configurationResult.OpenConfigurationSetResult.Field}\n");
            sb.Append(CultureInfo.InvariantCulture, $"    Value: {configurationResult.OpenConfigurationSetResult.Value}\n");
            sb.Append(CultureInfo.InvariantCulture, $"    Line: {configurationResult.OpenConfigurationSetResult.Line}\n");
            sb.Append(CultureInfo.InvariantCulture, $"    Column: {configurationResult.OpenConfigurationSetResult.Column}\n");
        }
        else
        {
            sb.Append(CultureInfo.InvariantCulture, $"  OpenConfigurationSetResult: null\n");
        }

        if (configurationResult.ApplyConfigurationSetResult != null)
        {
            sb.Append(CultureInfo.InvariantCulture, $"  ApplyConfigurationSetResult:\n");
            sb.Append(CultureInfo.InvariantCulture, $"    ResultCode: {configurationResult.ApplyConfigurationSetResult.ResultCode}\n");

            if (configurationResult.ApplyConfigurationSetResult.UnitResults != null)
            {
                sb.Append(CultureInfo.InvariantCulture, $"    UnitResults:\n");
                foreach (var unitResult in configurationResult.ApplyConfigurationSetResult.UnitResults)
                {
                    if (unitResult.Unit != null)
                    {
                        sb.Append(CultureInfo.InvariantCulture, $"      Unit:\n");
                        sb.Append(CultureInfo.InvariantCulture, $"        Type: {unitResult.Unit.Type}\n");
                        sb.Append(CultureInfo.InvariantCulture, $"        Identifier: {unitResult.Unit.Identifier}\n");
                        sb.Append(CultureInfo.InvariantCulture, $"        State: {unitResult.Unit.State}\n");
                        sb.Append(CultureInfo.InvariantCulture, $"        IsGroup: {unitResult.Unit.IsGroup}\n");
                        sb.Append(CultureInfo.InvariantCulture, $"        Units: {unitResult.Unit.Units}\n");
                    }
                    else
                    {
                        sb.Append(CultureInfo.InvariantCulture, $"      Unit: null\n");
                    }

                    sb.Append(CultureInfo.InvariantCulture, $"      PreviouslyInDesiredState: {unitResult.PreviouslyInDesiredState}\n");
                    sb.Append(CultureInfo.InvariantCulture, $"      RebootRequired: {unitResult.RebootRequired}\n");

                    if (unitResult.ResultInformation != null)
                    {
                        sb.Append(CultureInfo.InvariantCulture, $"      ResultInformation: \n");
                        sb.Append(CultureInfo.InvariantCulture, $"        ResultCode: {unitResult.ResultInformation.ResultCode}\n");
                        sb.Append(CultureInfo.InvariantCulture, $"        Description: {unitResult.ResultInformation.Description}\n");
                        sb.Append(CultureInfo.InvariantCulture, $"        Details: {unitResult.ResultInformation.Details}\n");
                        sb.Append(CultureInfo.InvariantCulture, $"        ResultSource: {unitResult.ResultInformation.ResultSource}\n");
                    }
                    else
                    {
                        sb.Append(CultureInfo.InvariantCulture, $"      ResultInformation: null\n");
                    }
                }
            }
            else
            {
                sb.Append(CultureInfo.InvariantCulture, $"    UnitResults: null\n");
            }
        }
        else
        {
            sb.Append(CultureInfo.InvariantCulture, $"  ApplyConfigurationSetResult: null\n");
        }

        System.Diagnostics.Trace.WriteLine(sb);
    }

    private void PrintProgressData(ConfigurationSetChangeData progressData)
    {
        StringBuilder sb = new StringBuilder();

        sb.Append(CultureInfo.InvariantCulture, $"Progress:\n");
        sb.Append(CultureInfo.InvariantCulture, $"  Change: {progressData.Change}\n");
        sb.Append(CultureInfo.InvariantCulture, $"  SetState: {progressData.SetState}\n");
        sb.Append(CultureInfo.InvariantCulture, $"  UnitState: {progressData.UnitState}\n");

        if (progressData.ResultInformation != null)
        {
            sb.Append(CultureInfo.InvariantCulture, $"  ResultInformation: \n");
            sb.Append(CultureInfo.InvariantCulture, $"    ResultCode: {progressData.ResultInformation.ResultCode}\n");
            sb.Append(CultureInfo.InvariantCulture, $"    Description: {progressData.ResultInformation.Description}\n");
            sb.Append(CultureInfo.InvariantCulture, $"    Details: {progressData.ResultInformation.Details}\n");
            sb.Append(CultureInfo.InvariantCulture, $"    ResultSource: {progressData.ResultInformation.ResultSource}\n");
        }
        else
        {
            sb.Append(CultureInfo.InvariantCulture, $"  ResultInformation: null\n");
        }

        if (progressData.Unit != null)
        {
            sb.Append(CultureInfo.InvariantCulture, $"  ConfigurationUnit: \n");
            sb.Append(CultureInfo.InvariantCulture, $"    Type: {progressData.Unit.Type}\n");
            sb.Append(CultureInfo.InvariantCulture, $"    Identifier: {progressData.Unit.Identifier}\n");
            sb.Append(CultureInfo.InvariantCulture, $"    State: {progressData.Unit.State}\n");
            sb.Append(CultureInfo.InvariantCulture, $"    IsGroup: {progressData.Unit.IsGroup}\n");
            sb.Append(CultureInfo.InvariantCulture, $"    Units: {progressData.Unit.Units}\n");
        }
        else
        {
            sb.Append(CultureInfo.InvariantCulture, $"  ConfigurationUnit: null\n");
        }

        System.Diagnostics.Trace.WriteLine(sb);
    }

    [TestMethod]
    public void TestDevSetupAgentDeployment()
    {
        IHyperVManager hyperVManager = TestHost!.GetService<IHyperVManager>();
        var machines = hyperVManager.GetAllVirtualMachines();
        HyperVVirtualMachine? testVm = null;
        foreach (var vm in machines)
        {
            if (string.Equals(vm.DisplayName, "TestVM", StringComparison.OrdinalIgnoreCase))
            {
                testVm = vm;
                break;
            }
        }

        Assert.IsNotNull(testVm);

        var powerShell = TestHost!.GetService<IPowerShellService>();

        var deploymentHelperMock = new Mock<DevSetupAgentDeploymentHelper>(powerShell, testVm.Id);
        deploymentHelperMock.CallBase = true;
        deploymentHelperMock.Setup(x => x.GetSourcePath(It.IsAny<ushort>())).Returns(Path.Combine(AppDomain.CurrentDomain.BaseDirectory, @"..\..\..\..\DevSetupAgent.zip"));

        // TODO: figure out how to get the password from the user
        var userName = string.Empty;
        var pwd = new NetworkCredential(string.Empty, string.Empty).SecurePassword;
        deploymentHelperMock.Object.DeployDevSetupAgent(userName, pwd);

        var session = deploymentHelperMock.Object.GetSessionObject(new PSCredential(userName, pwd));

        // Verify that the DevSetupAgent service is installed and running in the VM.
        var getService = new StatementBuilder()
               .AddCommand("Invoke-Command")
               .AddParameter("Session", session)
               .AddParameter("ScriptBlock", ScriptBlock.Create("Get-Service DevSetupAgent"))
               .Build();

        var result = powerShell!.Execute(getService, PipeType.None);
        Assert.IsTrue(string.IsNullOrEmpty(result.CommandOutputErrorMessage));

        var psObject = result.PsObjects.FirstOrDefault();
        Assert.IsNotNull(psObject);
        Assert.AreEqual(psObject!.Properties["Status"].Value, "Running");
    }

    /// <summary>
    /// This test will attempt to create a new VM on the computer using the VMGalleryService.
    /// It should be ran normally, not in a CI/CD pipeline until we have pipeline machines
    /// that have Hyper-V enabled and running.
    /// </summary>
    [TestMethod]
    public async Task TestVirtualMachineCreationFromVmGallery()
    {
        var vmGalleryService = TestHost!.GetService<IVMGalleryService>();
        var hyperVProvider = TestHost!.GetService<IComputeSystemProvider>();
        var expectedVMName = "New Windows 11 VM for Integration test";
        var imageList = await vmGalleryService.GetGalleryImagesAsync();
        var smallestImageIndex = await GetIndexOfImageWithSmallestRequiredSpace(imageList);
        var inputJson = JsonSerializer.Serialize(new VMGalleryCreationUserInput()
        {
            NewVirtualMachineName = expectedVMName,

            // Get Image with the smallest size from gallery, we'll use it to create a VM.
            SelectedImageListIndex = smallestImageIndex,
        });

        var createComputeSystemOperation = hyperVProvider.CreateCreateComputeSystemOperation(null, inputJson);
        createComputeSystemOperation!.Progress += OnProgressReceived;

        // Act
        var createComputeSystemResult = await createComputeSystemOperation!.StartAsync();
        createComputeSystemOperation!.Progress -= OnProgressReceived;

        // Assert
        Assert.AreEqual(ProviderOperationStatus.Success, createComputeSystemResult.Result.Status);
        Assert.AreEqual(expectedVMName, createComputeSystemResult.ComputeSystem.DisplayName);
        CleanUpVirtualMachine(createComputeSystemResult.ComputeSystem, imageList.Images[smallestImageIndex], expectedVMName);
    }

    public void CleanUpVirtualMachine(IComputeSystem computeSystem, VMGalleryImage image, string virtualMachineName)
    {
        try
        {
            var hyperVManager = TestHost!.GetService<IHyperVManager>();
            var virtualMachine = computeSystem as HyperVVirtualMachine;
            var temp = Path.GetTempPath();
            var archiveFileExtension = Path.GetExtension(image.Disk.ArchiveRelativePath);
            var fileName = image.Disk.Hash.Split(":").Last();
            var archiveFilePath = Path.Combine(temp, $"{fileName}.{archiveFileExtension}");

            try
            {
                // remove extracted VHD file
                var hardDisk = virtualMachine!.GetHardDrives().First();
                File.Delete(hardDisk!.Path!);
            }
            catch (Exception ex)
            {
                Debug.WriteLine($"Failed to stop virtual machine with name VHD from default Hyper-V path: {ex}");
            }

            try
            {
                // remove archive file
                File.Delete(archiveFilePath);
            }
            catch (Exception ex)
            {
                Debug.WriteLine($"Failed to remove archive file from {temp}  {virtualMachineName}: {ex}");
            }

            // remove virtual machine
            hyperVManager.RemoveVirtualMachine(Guid.Parse(computeSystem.Id));
        }
        catch (Exception ex)
        {
            Debug.WriteLine($"Failed to clean up virtual machine with name {virtualMachineName}: {ex}");
        }
    }

    public async Task<int> GetIndexOfImageWithSmallestRequiredSpace(VMGalleryImageList imageList)
    {
        var smallestImageIndex = 0;
        var smallestSize = ulong.MaxValue;
        var httpClient = TestHost!.GetService<IHttpClientFactory>()!.CreateClient();
        for (var i = 0; i < imageList.Images.Count; i++)
        {
            var sourceWebUri = new Uri(imageList.Images[i].Disk.Uri);
            var response = await httpClient.GetAsync(sourceWebUri, HttpCompletionOption.ResponseHeadersRead);
            var totalSizeOfDisk = response.Content.Headers.ContentLength ?? 0L;
            if (ulong.TryParse(imageList.Images[i].Requirements.DiskSpace, CultureInfo.InvariantCulture, out var requiredDiskSpace))
            {
                // The Hype-V Quick Create feature in the Hyper-V Manager in Windows uses the size of the archive file and the size of the required disk space
                // value in the VM gallery Json to determin the size of the download. We'll use the same logic here to determine the smallest size.
                // I'm not sure why this is done in this way, but we'll do the same here. In the Quick Create window the 'Download' text shows the size of both
                // the archive file to be downloaded and the required disk space value added together.
                if ((requiredDiskSpace + (ulong)totalSizeOfDisk) < smallestSize)
                {
                    smallestSize = requiredDiskSpace + (ulong)totalSizeOfDisk;
                    smallestImageIndex = i;
                }
            }
        }

        return smallestImageIndex;
    }

    public void OnProgressReceived(ICreateComputeSystemOperation operation, CreateComputeSystemProgressEventArgs progressArgs)
    {
        lock (_testFileWriteLock)
        {
            // Only write to the file if the percentage has changed
            if (progressArgs.PercentageCompleted == PreviousPercentage)
            {
                return;
            }

            var temp = Path.GetTempPath();
            var progressFilePath = Path.Combine(temp, $"{tempFileNameToWriteProgress}.txt");
            var progressData = $"{progressArgs.Status}: percentage: {progressArgs.PercentageCompleted}%";
            PreviousPercentage = progressArgs.PercentageCompleted;

            // Write the string array to a new file named "HyperVVMCreationProgress.txt".
            if (!Path.Exists(progressFilePath))
            {
                using var newFile = new FileStream(progressFilePath, FileMode.Create, FileAccess.ReadWrite);
                using var writer = new StreamWriter(newFile);
                writer.WriteLine(progressData);
            }
            else
            {
                using var outputFile = File.AppendText(progressFilePath);
                outputFile.WriteLine(progressData);
            }
        }
    }
}
<|MERGE_RESOLUTION|>--- conflicted
+++ resolved
@@ -1,516 +1,512 @@
-﻿// Copyright (c) Microsoft Corporation.
-// Licensed under the MIT License.
-
-using System.Diagnostics;
-using System.Globalization;
-using System.IO;
-using System.Management.Automation;
-using System.Net;
-using System.Text;
-using System.Text.Json;
-using System.Threading;
-using HyperVExtension.Common;
-using HyperVExtension.Common.Extensions;
-using HyperVExtension.Helpers;
-using HyperVExtension.Models;
-using HyperVExtension.Models.VirtualMachineCreation;
-using HyperVExtension.Models.VMGalleryJsonToClasses;
-using HyperVExtension.Providers;
-using HyperVExtension.Services;
-using HyperVExtension.UnitTest.Mocks;
-using Microsoft.Extensions.DependencyInjection;
-using Microsoft.Extensions.Hosting;
-using Microsoft.Windows.DevHome.SDK;
-using Moq;
-<<<<<<< HEAD
-using Windows.Storage;
-using Communication = HyperVExtension.CommunicationWithGuest;
-=======
->>>>>>> 01ba562b
-
-namespace HyperVExtension.UnitTest.HyperVExtensionTests.Services;
-
-/// <summary>
-/// Hyper-V extension integration tests.
-/// </summary>
-[TestClass]
-public class HyperVExtensionIntegrationTest
-{
-    private readonly string tempFileNameToWriteProgress = "HyperVVMCreationProgress";
-
-    private readonly object _testFileWriteLock = new();
-
-    public uint PreviousPercentage { get; private set; }
-
-    protected Mock<IStringResource>? MockedStringResource
-    {
-        get; set;
-    }
-
-    protected IHost? TestHost
-    {
-        get; set;
-    }
-
-    private sealed class OperationData
-    {
-        public OperationData()
-        {
-        }
-
-        public List<ConfigurationSetChangeData> ProgressData { get; } = new();
-
-        public ApplyConfigurationResult? ConfigurationResult { get; set; }
-
-        public ManualResetEvent Completed { get; } = new ManualResetEvent(false);
-    }
-
-    [TestInitialize]
-    public void TestInitialize()
-    {
-        MockedStringResource = new Mock<IStringResource>();
-        TestHost = CreateTestHost();
-
-        // Configure string resource localization to return the input key by default
-        MockedStringResource
-            .Setup(strResource => strResource.GetLocalized(It.IsAny<string>(), It.IsAny<object[]>()))
-            .Returns((string key, object[] args) => key);
-    }
-
-    /// <summary>
-    /// Create a test host with mock service instances
-    /// </summary>
-    /// <returns>Test host</returns>
-    private IHost CreateTestHost()
-    {
-        return Host.CreateDefaultBuilder()
-            .ConfigureServices(services =>
-            {
-                // Services
-                services.AddHttpClient();
-                services.AddSingleton<IStringResource>(MockedStringResource!.Object);
-                services.AddSingleton<IComputeSystemProvider, HyperVProvider>();
-                services.AddSingleton<HyperVExtension>();
-                services.AddSingleton<IHyperVManager, HyperVManager>();
-                services.AddSingleton<IWindowsIdentityService, WindowsIdentityServiceMock>();
-                services.AddSingleton<IVMGalleryService, VMGalleryService>();
-                services.AddSingleton<IArchiveProviderFactory, ArchiveProviderFactory>();
-                services.AddSingleton<IDownloaderService, DownloaderService>();
-
-                // Pattern to allow multiple non-service registered interfaces to be used with registered interfaces during construction.
-                services.AddSingleton<IPowerShellService>(psService =>
-                    ActivatorUtilities.CreateInstance<PowerShellService>(psService, new PowerShellSession()));
-                services.AddSingleton<HyperVVirtualMachineFactory>(serviceProvider => psObject => ActivatorUtilities.CreateInstance<HyperVVirtualMachine>(serviceProvider, psObject));
-                services.AddSingleton<VmGalleryCreationOperationFactory>(serviceProvider => parameters => ActivatorUtilities.CreateInstance<VMGalleryVMCreationOperation>(serviceProvider, parameters));
-
-                services.AddTransient<IWindowsServiceController, WindowsServiceController>();
-            }).Build();
-    }
-
-    /// <summary>
-    /// Requirements to run this test:
-    ///   Hyper-V VM named "TestVM" running
-    ///   DevSetupAgent service is installed and running
-    ///   Developer mode enabled (DeveloperMode task in Yaml required elevation and will fail,
-    ///     but if it's already enabled it will succeed.)
-    ///   User logged on to the VM.
-    /// </summary>
-    [TestMethod]
-    public async Task TestConfigureRequest()
-    {
-        IHyperVManager hyperVManager = TestHost!.GetService<IHyperVManager>();
-        var machines = hyperVManager.GetAllVirtualMachines();
-        HyperVVirtualMachine? testVm = null;
-        foreach (var vm in machines)
-        {
-            if (string.Equals(vm.DisplayName, "TestVM", StringComparison.OrdinalIgnoreCase))
-            {
-                testVm = vm;
-                break;
-            }
-        }
-
-        Assert.IsNotNull(testVm);
-
-        var configurationYaml =
-@"# yaml-language-server: $schema=https://aka.ms/configuration-dsc-schema/0.2
-properties:
-  assertions:
-    - resource: Microsoft.Windows.Developer/OsVersion
-      directives:
-        description: Verify min OS version requirement
-        allowPrerelease: true
-      settings:
-        MinVersion: '10.0.22000'
-  resources:
-    - resource: Microsoft.Windows.Developer/DeveloperMode
-      directives:
-        description: Enable Developer Mode
-        allowPrerelease: true
-      settings:
-        Ensure: Present
-  configurationVersion: 0.2.0";
-
-        var operationData = new OperationData();
-        var operation = testVm.CreateApplyConfigurationOperation(configurationYaml)!;
-
-        operation.ConfigurationSetStateChanged += (sender, progressData) =>
-        {
-            operationData.ProgressData.Add(progressData.ConfigurationSetChangeData);
-            PrintProgressData(progressData.ConfigurationSetChangeData);
-        };
-
-        operation.ActionRequired += async (sender, actionRequired) =>
-        {
-            if (actionRequired.CorrectiveActionCardSession is VmCredentialAdaptiveCardSession credentialsCardSession)
-            {
-               var extensionAdaptiveCard = new Mock<IExtensionAdaptiveCard>();
-               extensionAdaptiveCard
-                    .Setup(x => x.Update(It.IsAny<string>(), It.IsAny<string>(), It.IsAny<string>()))
-                    .Returns((string templateJson, string dataJson, string state) => new ProviderOperationResult(ProviderOperationStatus.Success, null, null, null));
-
-               extensionAdaptiveCard
-                    .Setup(x => x.State)
-                    .Returns("VmCredential");
-
-               credentialsCardSession.Initialize(extensionAdaptiveCard.Object);
-               var op = credentialsCardSession.OnAction(@"{ ""Type"": ""Action.Execute"", ""Id"": ""okAction"" }", @"{ ""id"": ""okAction"", ""UserVal"": """", ""PassVal"": """" }");
-               await op.AsTask();
-            }
-            else if (actionRequired.CorrectiveActionCardSession is WaitForLoginAdaptiveCardSession waitForLoginCardSession)
-            {
-                var extensionAdaptiveCard = new Mock<IExtensionAdaptiveCard>();
-                extensionAdaptiveCard
-                    .Setup(x => x.Update(It.IsAny<string>(), It.IsAny<string>(), It.IsAny<string>()))
-                    .Returns((string templateJson, string dataJson, string state) => new ProviderOperationResult(ProviderOperationStatus.Success, null, null, null));
-
-                extensionAdaptiveCard
-                    .Setup(x => x.State)
-                    .Returns("WaitForVmUserLogin");
-
-                // TODO: figure out how to wait for user's login
-                waitForLoginCardSession.Initialize(extensionAdaptiveCard.Object);
-                var op = waitForLoginCardSession.OnAction(@"{ ""Type"": ""Action.Execute"", ""Id"": ""okAction"" }", @"{ }");
-                await op.AsTask();
-            }
-        };
-
-        var result = await operation.StartAsync();
-        if (result != null)
-        {
-            operationData.ConfigurationResult = result;
-        }
-
-        Assert.IsNotNull(operationData.ConfigurationResult);
-        PrintResultData(operationData.ConfigurationResult);
-
-        Assert.IsTrue(operationData.ConfigurationResult.Result.Status == ProviderOperationStatus.Success);
-        Assert.IsNotNull(operationData.ConfigurationResult.OpenConfigurationSetResult);
-        Assert.IsNull(operationData.ConfigurationResult.OpenConfigurationSetResult.ResultCode);
-        Assert.IsNotNull(operationData.ConfigurationResult.ApplyConfigurationSetResult);
-        Assert.IsNull(operationData.ConfigurationResult.ApplyConfigurationSetResult.ResultCode);
-        Assert.IsNotNull(operationData.ConfigurationResult.ApplyConfigurationSetResult.UnitResults);
-        Assert.AreEqual(operationData.ConfigurationResult.ApplyConfigurationSetResult.UnitResults.Count, 2);
-
-        foreach (var unitResult in operationData.ConfigurationResult.ApplyConfigurationSetResult.UnitResults)
-        {
-            // Assert.AreEqual(unitResult.Unit.Type, "");
-            // Assert.AreEqual(unitResult.Unit.Identifier, "");
-            // Assert.AreEqual(unitResult.Unit.IsGroup, "");
-            // TODO: This state remains "Unknown", need to investigate why.
-            // Assert.AreEqual(unitResult.Unit.State, ConfigurationUnitState.Completed);
-            Assert.IsNull(unitResult.ResultInformation.ResultCode);
-        }
-    }
-
-    private void PrintResultData(ApplyConfigurationResult configurationResult)
-    {
-        StringBuilder sb = new StringBuilder();
-        sb.Append(CultureInfo.InvariantCulture, $"Result:\n");
-        sb.Append(CultureInfo.InvariantCulture, $"  ProviderOperation result status: {configurationResult.Result.Status}\n");
-        sb.Append(CultureInfo.InvariantCulture, $"  ProviderOperation diagnostic text: {configurationResult.Result.DiagnosticText}\n");
-
-        if (configurationResult.OpenConfigurationSetResult != null)
-        {
-            sb.Append(CultureInfo.InvariantCulture, $"  OpenConfigurationSetResult:\n");
-            sb.Append(CultureInfo.InvariantCulture, $"    ResultCode: {configurationResult.OpenConfigurationSetResult.ResultCode}\n");
-            sb.Append(CultureInfo.InvariantCulture, $"    Field: {configurationResult.OpenConfigurationSetResult.Field}\n");
-            sb.Append(CultureInfo.InvariantCulture, $"    Value: {configurationResult.OpenConfigurationSetResult.Value}\n");
-            sb.Append(CultureInfo.InvariantCulture, $"    Line: {configurationResult.OpenConfigurationSetResult.Line}\n");
-            sb.Append(CultureInfo.InvariantCulture, $"    Column: {configurationResult.OpenConfigurationSetResult.Column}\n");
-        }
-        else
-        {
-            sb.Append(CultureInfo.InvariantCulture, $"  OpenConfigurationSetResult: null\n");
-        }
-
-        if (configurationResult.ApplyConfigurationSetResult != null)
-        {
-            sb.Append(CultureInfo.InvariantCulture, $"  ApplyConfigurationSetResult:\n");
-            sb.Append(CultureInfo.InvariantCulture, $"    ResultCode: {configurationResult.ApplyConfigurationSetResult.ResultCode}\n");
-
-            if (configurationResult.ApplyConfigurationSetResult.UnitResults != null)
-            {
-                sb.Append(CultureInfo.InvariantCulture, $"    UnitResults:\n");
-                foreach (var unitResult in configurationResult.ApplyConfigurationSetResult.UnitResults)
-                {
-                    if (unitResult.Unit != null)
-                    {
-                        sb.Append(CultureInfo.InvariantCulture, $"      Unit:\n");
-                        sb.Append(CultureInfo.InvariantCulture, $"        Type: {unitResult.Unit.Type}\n");
-                        sb.Append(CultureInfo.InvariantCulture, $"        Identifier: {unitResult.Unit.Identifier}\n");
-                        sb.Append(CultureInfo.InvariantCulture, $"        State: {unitResult.Unit.State}\n");
-                        sb.Append(CultureInfo.InvariantCulture, $"        IsGroup: {unitResult.Unit.IsGroup}\n");
-                        sb.Append(CultureInfo.InvariantCulture, $"        Units: {unitResult.Unit.Units}\n");
-                    }
-                    else
-                    {
-                        sb.Append(CultureInfo.InvariantCulture, $"      Unit: null\n");
-                    }
-
-                    sb.Append(CultureInfo.InvariantCulture, $"      PreviouslyInDesiredState: {unitResult.PreviouslyInDesiredState}\n");
-                    sb.Append(CultureInfo.InvariantCulture, $"      RebootRequired: {unitResult.RebootRequired}\n");
-
-                    if (unitResult.ResultInformation != null)
-                    {
-                        sb.Append(CultureInfo.InvariantCulture, $"      ResultInformation: \n");
-                        sb.Append(CultureInfo.InvariantCulture, $"        ResultCode: {unitResult.ResultInformation.ResultCode}\n");
-                        sb.Append(CultureInfo.InvariantCulture, $"        Description: {unitResult.ResultInformation.Description}\n");
-                        sb.Append(CultureInfo.InvariantCulture, $"        Details: {unitResult.ResultInformation.Details}\n");
-                        sb.Append(CultureInfo.InvariantCulture, $"        ResultSource: {unitResult.ResultInformation.ResultSource}\n");
-                    }
-                    else
-                    {
-                        sb.Append(CultureInfo.InvariantCulture, $"      ResultInformation: null\n");
-                    }
-                }
-            }
-            else
-            {
-                sb.Append(CultureInfo.InvariantCulture, $"    UnitResults: null\n");
-            }
-        }
-        else
-        {
-            sb.Append(CultureInfo.InvariantCulture, $"  ApplyConfigurationSetResult: null\n");
-        }
-
-        System.Diagnostics.Trace.WriteLine(sb);
-    }
-
-    private void PrintProgressData(ConfigurationSetChangeData progressData)
-    {
-        StringBuilder sb = new StringBuilder();
-
-        sb.Append(CultureInfo.InvariantCulture, $"Progress:\n");
-        sb.Append(CultureInfo.InvariantCulture, $"  Change: {progressData.Change}\n");
-        sb.Append(CultureInfo.InvariantCulture, $"  SetState: {progressData.SetState}\n");
-        sb.Append(CultureInfo.InvariantCulture, $"  UnitState: {progressData.UnitState}\n");
-
-        if (progressData.ResultInformation != null)
-        {
-            sb.Append(CultureInfo.InvariantCulture, $"  ResultInformation: \n");
-            sb.Append(CultureInfo.InvariantCulture, $"    ResultCode: {progressData.ResultInformation.ResultCode}\n");
-            sb.Append(CultureInfo.InvariantCulture, $"    Description: {progressData.ResultInformation.Description}\n");
-            sb.Append(CultureInfo.InvariantCulture, $"    Details: {progressData.ResultInformation.Details}\n");
-            sb.Append(CultureInfo.InvariantCulture, $"    ResultSource: {progressData.ResultInformation.ResultSource}\n");
-        }
-        else
-        {
-            sb.Append(CultureInfo.InvariantCulture, $"  ResultInformation: null\n");
-        }
-
-        if (progressData.Unit != null)
-        {
-            sb.Append(CultureInfo.InvariantCulture, $"  ConfigurationUnit: \n");
-            sb.Append(CultureInfo.InvariantCulture, $"    Type: {progressData.Unit.Type}\n");
-            sb.Append(CultureInfo.InvariantCulture, $"    Identifier: {progressData.Unit.Identifier}\n");
-            sb.Append(CultureInfo.InvariantCulture, $"    State: {progressData.Unit.State}\n");
-            sb.Append(CultureInfo.InvariantCulture, $"    IsGroup: {progressData.Unit.IsGroup}\n");
-            sb.Append(CultureInfo.InvariantCulture, $"    Units: {progressData.Unit.Units}\n");
-        }
-        else
-        {
-            sb.Append(CultureInfo.InvariantCulture, $"  ConfigurationUnit: null\n");
-        }
-
-        System.Diagnostics.Trace.WriteLine(sb);
-    }
-
-    [TestMethod]
-    public void TestDevSetupAgentDeployment()
-    {
-        IHyperVManager hyperVManager = TestHost!.GetService<IHyperVManager>();
-        var machines = hyperVManager.GetAllVirtualMachines();
-        HyperVVirtualMachine? testVm = null;
-        foreach (var vm in machines)
-        {
-            if (string.Equals(vm.DisplayName, "TestVM", StringComparison.OrdinalIgnoreCase))
-            {
-                testVm = vm;
-                break;
-            }
-        }
-
-        Assert.IsNotNull(testVm);
-
-        var powerShell = TestHost!.GetService<IPowerShellService>();
-
-        var deploymentHelperMock = new Mock<DevSetupAgentDeploymentHelper>(powerShell, testVm.Id);
-        deploymentHelperMock.CallBase = true;
-        deploymentHelperMock.Setup(x => x.GetSourcePath(It.IsAny<ushort>())).Returns(Path.Combine(AppDomain.CurrentDomain.BaseDirectory, @"..\..\..\..\DevSetupAgent.zip"));
-
-        // TODO: figure out how to get the password from the user
-        var userName = string.Empty;
-        var pwd = new NetworkCredential(string.Empty, string.Empty).SecurePassword;
-        deploymentHelperMock.Object.DeployDevSetupAgent(userName, pwd);
-
-        var session = deploymentHelperMock.Object.GetSessionObject(new PSCredential(userName, pwd));
-
-        // Verify that the DevSetupAgent service is installed and running in the VM.
-        var getService = new StatementBuilder()
-               .AddCommand("Invoke-Command")
-               .AddParameter("Session", session)
-               .AddParameter("ScriptBlock", ScriptBlock.Create("Get-Service DevSetupAgent"))
-               .Build();
-
-        var result = powerShell!.Execute(getService, PipeType.None);
-        Assert.IsTrue(string.IsNullOrEmpty(result.CommandOutputErrorMessage));
-
-        var psObject = result.PsObjects.FirstOrDefault();
-        Assert.IsNotNull(psObject);
-        Assert.AreEqual(psObject!.Properties["Status"].Value, "Running");
-    }
-
-    /// <summary>
-    /// This test will attempt to create a new VM on the computer using the VMGalleryService.
-    /// It should be ran normally, not in a CI/CD pipeline until we have pipeline machines
-    /// that have Hyper-V enabled and running.
-    /// </summary>
-    [TestMethod]
-    public async Task TestVirtualMachineCreationFromVmGallery()
-    {
-        var vmGalleryService = TestHost!.GetService<IVMGalleryService>();
-        var hyperVProvider = TestHost!.GetService<IComputeSystemProvider>();
-        var expectedVMName = "New Windows 11 VM for Integration test";
-        var imageList = await vmGalleryService.GetGalleryImagesAsync();
-        var smallestImageIndex = await GetIndexOfImageWithSmallestRequiredSpace(imageList);
-        var inputJson = JsonSerializer.Serialize(new VMGalleryCreationUserInput()
-        {
-            NewVirtualMachineName = expectedVMName,
-
-            // Get Image with the smallest size from gallery, we'll use it to create a VM.
-            SelectedImageListIndex = smallestImageIndex,
-        });
-
-        var createComputeSystemOperation = hyperVProvider.CreateCreateComputeSystemOperation(null, inputJson);
-        createComputeSystemOperation!.Progress += OnProgressReceived;
-
-        // Act
-        var createComputeSystemResult = await createComputeSystemOperation!.StartAsync();
-        createComputeSystemOperation!.Progress -= OnProgressReceived;
-
-        // Assert
-        Assert.AreEqual(ProviderOperationStatus.Success, createComputeSystemResult.Result.Status);
-        Assert.AreEqual(expectedVMName, createComputeSystemResult.ComputeSystem.DisplayName);
-        CleanUpVirtualMachine(createComputeSystemResult.ComputeSystem, imageList.Images[smallestImageIndex], expectedVMName);
-    }
-
-    public void CleanUpVirtualMachine(IComputeSystem computeSystem, VMGalleryImage image, string virtualMachineName)
-    {
-        try
-        {
-            var hyperVManager = TestHost!.GetService<IHyperVManager>();
-            var virtualMachine = computeSystem as HyperVVirtualMachine;
-            var temp = Path.GetTempPath();
-            var archiveFileExtension = Path.GetExtension(image.Disk.ArchiveRelativePath);
-            var fileName = image.Disk.Hash.Split(":").Last();
-            var archiveFilePath = Path.Combine(temp, $"{fileName}.{archiveFileExtension}");
-
-            try
-            {
-                // remove extracted VHD file
-                var hardDisk = virtualMachine!.GetHardDrives().First();
-                File.Delete(hardDisk!.Path!);
-            }
-            catch (Exception ex)
-            {
-                Debug.WriteLine($"Failed to stop virtual machine with name VHD from default Hyper-V path: {ex}");
-            }
-
-            try
-            {
-                // remove archive file
-                File.Delete(archiveFilePath);
-            }
-            catch (Exception ex)
-            {
-                Debug.WriteLine($"Failed to remove archive file from {temp}  {virtualMachineName}: {ex}");
-            }
-
-            // remove virtual machine
-            hyperVManager.RemoveVirtualMachine(Guid.Parse(computeSystem.Id));
-        }
-        catch (Exception ex)
-        {
-            Debug.WriteLine($"Failed to clean up virtual machine with name {virtualMachineName}: {ex}");
-        }
-    }
-
-    public async Task<int> GetIndexOfImageWithSmallestRequiredSpace(VMGalleryImageList imageList)
-    {
-        var smallestImageIndex = 0;
-        var smallestSize = ulong.MaxValue;
-        var httpClient = TestHost!.GetService<IHttpClientFactory>()!.CreateClient();
-        for (var i = 0; i < imageList.Images.Count; i++)
-        {
-            var sourceWebUri = new Uri(imageList.Images[i].Disk.Uri);
-            var response = await httpClient.GetAsync(sourceWebUri, HttpCompletionOption.ResponseHeadersRead);
-            var totalSizeOfDisk = response.Content.Headers.ContentLength ?? 0L;
-            if (ulong.TryParse(imageList.Images[i].Requirements.DiskSpace, CultureInfo.InvariantCulture, out var requiredDiskSpace))
-            {
-                // The Hype-V Quick Create feature in the Hyper-V Manager in Windows uses the size of the archive file and the size of the required disk space
-                // value in the VM gallery Json to determin the size of the download. We'll use the same logic here to determine the smallest size.
-                // I'm not sure why this is done in this way, but we'll do the same here. In the Quick Create window the 'Download' text shows the size of both
-                // the archive file to be downloaded and the required disk space value added together.
-                if ((requiredDiskSpace + (ulong)totalSizeOfDisk) < smallestSize)
-                {
-                    smallestSize = requiredDiskSpace + (ulong)totalSizeOfDisk;
-                    smallestImageIndex = i;
-                }
-            }
-        }
-
-        return smallestImageIndex;
-    }
-
-    public void OnProgressReceived(ICreateComputeSystemOperation operation, CreateComputeSystemProgressEventArgs progressArgs)
-    {
-        lock (_testFileWriteLock)
-        {
-            // Only write to the file if the percentage has changed
-            if (progressArgs.PercentageCompleted == PreviousPercentage)
-            {
-                return;
-            }
-
-            var temp = Path.GetTempPath();
-            var progressFilePath = Path.Combine(temp, $"{tempFileNameToWriteProgress}.txt");
-            var progressData = $"{progressArgs.Status}: percentage: {progressArgs.PercentageCompleted}%";
-            PreviousPercentage = progressArgs.PercentageCompleted;
-
-            // Write the string array to a new file named "HyperVVMCreationProgress.txt".
-            if (!Path.Exists(progressFilePath))
-            {
-                using var newFile = new FileStream(progressFilePath, FileMode.Create, FileAccess.ReadWrite);
-                using var writer = new StreamWriter(newFile);
-                writer.WriteLine(progressData);
-            }
-            else
-            {
-                using var outputFile = File.AppendText(progressFilePath);
-                outputFile.WriteLine(progressData);
-            }
-        }
-    }
-}
+﻿// Copyright (c) Microsoft Corporation.
+// Licensed under the MIT License.
+
+using System.Diagnostics;
+using System.Globalization;
+using System.IO;
+using System.Management.Automation;
+using System.Net;
+using System.Text;
+using System.Text.Json;
+using System.Threading;
+using HyperVExtension.Common;
+using HyperVExtension.Common.Extensions;
+using HyperVExtension.Helpers;
+using HyperVExtension.Models;
+using HyperVExtension.Models.VirtualMachineCreation;
+using HyperVExtension.Models.VMGalleryJsonToClasses;
+using HyperVExtension.Providers;
+using HyperVExtension.Services;
+using HyperVExtension.UnitTest.Mocks;
+using Microsoft.Extensions.DependencyInjection;
+using Microsoft.Extensions.Hosting;
+using Microsoft.Windows.DevHome.SDK;
+using Moq;
+using Windows.Storage;
+
+namespace HyperVExtension.UnitTest.HyperVExtensionTests.Services;
+
+/// <summary>
+/// Hyper-V extension integration tests.
+/// </summary>
+[TestClass]
+public class HyperVExtensionIntegrationTest
+{
+    private readonly string tempFileNameToWriteProgress = "HyperVVMCreationProgress";
+
+    private readonly object _testFileWriteLock = new();
+
+    public uint PreviousPercentage { get; private set; }
+
+    protected Mock<IStringResource>? MockedStringResource
+    {
+        get; set;
+    }
+
+    protected IHost? TestHost
+    {
+        get; set;
+    }
+
+    private sealed class OperationData
+    {
+        public OperationData()
+        {
+        }
+
+        public List<ConfigurationSetChangeData> ProgressData { get; } = new();
+
+        public ApplyConfigurationResult? ConfigurationResult { get; set; }
+
+        public ManualResetEvent Completed { get; } = new ManualResetEvent(false);
+    }
+
+    [TestInitialize]
+    public void TestInitialize()
+    {
+        MockedStringResource = new Mock<IStringResource>();
+        TestHost = CreateTestHost();
+
+        // Configure string resource localization to return the input key by default
+        MockedStringResource
+            .Setup(strResource => strResource.GetLocalized(It.IsAny<string>(), It.IsAny<object[]>()))
+            .Returns((string key, object[] args) => key);
+    }
+
+    /// <summary>
+    /// Create a test host with mock service instances
+    /// </summary>
+    /// <returns>Test host</returns>
+    private IHost CreateTestHost()
+    {
+        return Host.CreateDefaultBuilder()
+            .ConfigureServices(services =>
+            {
+                // Services
+                services.AddHttpClient();
+                services.AddSingleton<IStringResource>(MockedStringResource!.Object);
+                services.AddSingleton<IComputeSystemProvider, HyperVProvider>();
+                services.AddSingleton<HyperVExtension>();
+                services.AddSingleton<IHyperVManager, HyperVManager>();
+                services.AddSingleton<IWindowsIdentityService, WindowsIdentityServiceMock>();
+                services.AddSingleton<IVMGalleryService, VMGalleryService>();
+                services.AddSingleton<IArchiveProviderFactory, ArchiveProviderFactory>();
+                services.AddSingleton<IDownloaderService, DownloaderService>();
+
+                // Pattern to allow multiple non-service registered interfaces to be used with registered interfaces during construction.
+                services.AddSingleton<IPowerShellService>(psService =>
+                    ActivatorUtilities.CreateInstance<PowerShellService>(psService, new PowerShellSession()));
+                services.AddSingleton<HyperVVirtualMachineFactory>(serviceProvider => psObject => ActivatorUtilities.CreateInstance<HyperVVirtualMachine>(serviceProvider, psObject));
+                services.AddSingleton<VmGalleryCreationOperationFactory>(serviceProvider => parameters => ActivatorUtilities.CreateInstance<VMGalleryVMCreationOperation>(serviceProvider, parameters));
+
+                services.AddTransient<IWindowsServiceController, WindowsServiceController>();
+            }).Build();
+    }
+
+    /// <summary>
+    /// Requirements to run this test:
+    ///   Hyper-V VM named "TestVM" running
+    ///   DevSetupAgent service is installed and running
+    ///   Developer mode enabled (DeveloperMode task in Yaml required elevation and will fail,
+    ///     but if it's already enabled it will succeed.)
+    ///   User logged on to the VM.
+    /// </summary>
+    [TestMethod]
+    public async Task TestConfigureRequest()
+    {
+        IHyperVManager hyperVManager = TestHost!.GetService<IHyperVManager>();
+        var machines = hyperVManager.GetAllVirtualMachines();
+        HyperVVirtualMachine? testVm = null;
+        foreach (var vm in machines)
+        {
+            if (string.Equals(vm.DisplayName, "TestVM", StringComparison.OrdinalIgnoreCase))
+            {
+                testVm = vm;
+                break;
+            }
+        }
+
+        Assert.IsNotNull(testVm);
+
+        var configurationYaml =
+@"# yaml-language-server: $schema=https://aka.ms/configuration-dsc-schema/0.2
+properties:
+  assertions:
+    - resource: Microsoft.Windows.Developer/OsVersion
+      directives:
+        description: Verify min OS version requirement
+        allowPrerelease: true
+      settings:
+        MinVersion: '10.0.22000'
+  resources:
+    - resource: Microsoft.Windows.Developer/DeveloperMode
+      directives:
+        description: Enable Developer Mode
+        allowPrerelease: true
+      settings:
+        Ensure: Present
+  configurationVersion: 0.2.0";
+
+        var operationData = new OperationData();
+        var operation = testVm.CreateApplyConfigurationOperation(configurationYaml)!;
+
+        operation.ConfigurationSetStateChanged += (sender, progressData) =>
+        {
+            operationData.ProgressData.Add(progressData.ConfigurationSetChangeData);
+            PrintProgressData(progressData.ConfigurationSetChangeData);
+        };
+
+        operation.ActionRequired += async (sender, actionRequired) =>
+        {
+            if (actionRequired.CorrectiveActionCardSession is VmCredentialAdaptiveCardSession credentialsCardSession)
+            {
+               var extensionAdaptiveCard = new Mock<IExtensionAdaptiveCard>();
+               extensionAdaptiveCard
+                    .Setup(x => x.Update(It.IsAny<string>(), It.IsAny<string>(), It.IsAny<string>()))
+                    .Returns((string templateJson, string dataJson, string state) => new ProviderOperationResult(ProviderOperationStatus.Success, null, null, null));
+
+               extensionAdaptiveCard
+                    .Setup(x => x.State)
+                    .Returns("VmCredential");
+
+               credentialsCardSession.Initialize(extensionAdaptiveCard.Object);
+               var op = credentialsCardSession.OnAction(@"{ ""Type"": ""Action.Execute"", ""Id"": ""okAction"" }", @"{ ""id"": ""okAction"", ""UserVal"": """", ""PassVal"": """" }");
+               await op.AsTask();
+            }
+            else if (actionRequired.CorrectiveActionCardSession is WaitForLoginAdaptiveCardSession waitForLoginCardSession)
+            {
+                var extensionAdaptiveCard = new Mock<IExtensionAdaptiveCard>();
+                extensionAdaptiveCard
+                    .Setup(x => x.Update(It.IsAny<string>(), It.IsAny<string>(), It.IsAny<string>()))
+                    .Returns((string templateJson, string dataJson, string state) => new ProviderOperationResult(ProviderOperationStatus.Success, null, null, null));
+
+                extensionAdaptiveCard
+                    .Setup(x => x.State)
+                    .Returns("WaitForVmUserLogin");
+
+                // TODO: figure out how to wait for user's login
+                waitForLoginCardSession.Initialize(extensionAdaptiveCard.Object);
+                var op = waitForLoginCardSession.OnAction(@"{ ""Type"": ""Action.Execute"", ""Id"": ""okAction"" }", @"{ }");
+                await op.AsTask();
+            }
+        };
+
+        var result = await operation.StartAsync();
+        if (result != null)
+        {
+            operationData.ConfigurationResult = result;
+        }
+
+        Assert.IsNotNull(operationData.ConfigurationResult);
+        PrintResultData(operationData.ConfigurationResult);
+
+        Assert.IsTrue(operationData.ConfigurationResult.Result.Status == ProviderOperationStatus.Success);
+        Assert.IsNotNull(operationData.ConfigurationResult.OpenConfigurationSetResult);
+        Assert.IsNull(operationData.ConfigurationResult.OpenConfigurationSetResult.ResultCode);
+        Assert.IsNotNull(operationData.ConfigurationResult.ApplyConfigurationSetResult);
+        Assert.IsNull(operationData.ConfigurationResult.ApplyConfigurationSetResult.ResultCode);
+        Assert.IsNotNull(operationData.ConfigurationResult.ApplyConfigurationSetResult.UnitResults);
+        Assert.AreEqual(operationData.ConfigurationResult.ApplyConfigurationSetResult.UnitResults.Count, 2);
+
+        foreach (var unitResult in operationData.ConfigurationResult.ApplyConfigurationSetResult.UnitResults)
+        {
+            // Assert.AreEqual(unitResult.Unit.Type, "");
+            // Assert.AreEqual(unitResult.Unit.Identifier, "");
+            // Assert.AreEqual(unitResult.Unit.IsGroup, "");
+            // TODO: This state remains "Unknown", need to investigate why.
+            // Assert.AreEqual(unitResult.Unit.State, ConfigurationUnitState.Completed);
+            Assert.IsNull(unitResult.ResultInformation.ResultCode);
+        }
+    }
+
+    private void PrintResultData(ApplyConfigurationResult configurationResult)
+    {
+        StringBuilder sb = new StringBuilder();
+        sb.Append(CultureInfo.InvariantCulture, $"Result:\n");
+        sb.Append(CultureInfo.InvariantCulture, $"  ProviderOperation result status: {configurationResult.Result.Status}\n");
+        sb.Append(CultureInfo.InvariantCulture, $"  ProviderOperation diagnostic text: {configurationResult.Result.DiagnosticText}\n");
+
+        if (configurationResult.OpenConfigurationSetResult != null)
+        {
+            sb.Append(CultureInfo.InvariantCulture, $"  OpenConfigurationSetResult:\n");
+            sb.Append(CultureInfo.InvariantCulture, $"    ResultCode: {configurationResult.OpenConfigurationSetResult.ResultCode}\n");
+            sb.Append(CultureInfo.InvariantCulture, $"    Field: {configurationResult.OpenConfigurationSetResult.Field}\n");
+            sb.Append(CultureInfo.InvariantCulture, $"    Value: {configurationResult.OpenConfigurationSetResult.Value}\n");
+            sb.Append(CultureInfo.InvariantCulture, $"    Line: {configurationResult.OpenConfigurationSetResult.Line}\n");
+            sb.Append(CultureInfo.InvariantCulture, $"    Column: {configurationResult.OpenConfigurationSetResult.Column}\n");
+        }
+        else
+        {
+            sb.Append(CultureInfo.InvariantCulture, $"  OpenConfigurationSetResult: null\n");
+        }
+
+        if (configurationResult.ApplyConfigurationSetResult != null)
+        {
+            sb.Append(CultureInfo.InvariantCulture, $"  ApplyConfigurationSetResult:\n");
+            sb.Append(CultureInfo.InvariantCulture, $"    ResultCode: {configurationResult.ApplyConfigurationSetResult.ResultCode}\n");
+
+            if (configurationResult.ApplyConfigurationSetResult.UnitResults != null)
+            {
+                sb.Append(CultureInfo.InvariantCulture, $"    UnitResults:\n");
+                foreach (var unitResult in configurationResult.ApplyConfigurationSetResult.UnitResults)
+                {
+                    if (unitResult.Unit != null)
+                    {
+                        sb.Append(CultureInfo.InvariantCulture, $"      Unit:\n");
+                        sb.Append(CultureInfo.InvariantCulture, $"        Type: {unitResult.Unit.Type}\n");
+                        sb.Append(CultureInfo.InvariantCulture, $"        Identifier: {unitResult.Unit.Identifier}\n");
+                        sb.Append(CultureInfo.InvariantCulture, $"        State: {unitResult.Unit.State}\n");
+                        sb.Append(CultureInfo.InvariantCulture, $"        IsGroup: {unitResult.Unit.IsGroup}\n");
+                        sb.Append(CultureInfo.InvariantCulture, $"        Units: {unitResult.Unit.Units}\n");
+                    }
+                    else
+                    {
+                        sb.Append(CultureInfo.InvariantCulture, $"      Unit: null\n");
+                    }
+
+                    sb.Append(CultureInfo.InvariantCulture, $"      PreviouslyInDesiredState: {unitResult.PreviouslyInDesiredState}\n");
+                    sb.Append(CultureInfo.InvariantCulture, $"      RebootRequired: {unitResult.RebootRequired}\n");
+
+                    if (unitResult.ResultInformation != null)
+                    {
+                        sb.Append(CultureInfo.InvariantCulture, $"      ResultInformation: \n");
+                        sb.Append(CultureInfo.InvariantCulture, $"        ResultCode: {unitResult.ResultInformation.ResultCode}\n");
+                        sb.Append(CultureInfo.InvariantCulture, $"        Description: {unitResult.ResultInformation.Description}\n");
+                        sb.Append(CultureInfo.InvariantCulture, $"        Details: {unitResult.ResultInformation.Details}\n");
+                        sb.Append(CultureInfo.InvariantCulture, $"        ResultSource: {unitResult.ResultInformation.ResultSource}\n");
+                    }
+                    else
+                    {
+                        sb.Append(CultureInfo.InvariantCulture, $"      ResultInformation: null\n");
+                    }
+                }
+            }
+            else
+            {
+                sb.Append(CultureInfo.InvariantCulture, $"    UnitResults: null\n");
+            }
+        }
+        else
+        {
+            sb.Append(CultureInfo.InvariantCulture, $"  ApplyConfigurationSetResult: null\n");
+        }
+
+        System.Diagnostics.Trace.WriteLine(sb);
+    }
+
+    private void PrintProgressData(ConfigurationSetChangeData progressData)
+    {
+        StringBuilder sb = new StringBuilder();
+
+        sb.Append(CultureInfo.InvariantCulture, $"Progress:\n");
+        sb.Append(CultureInfo.InvariantCulture, $"  Change: {progressData.Change}\n");
+        sb.Append(CultureInfo.InvariantCulture, $"  SetState: {progressData.SetState}\n");
+        sb.Append(CultureInfo.InvariantCulture, $"  UnitState: {progressData.UnitState}\n");
+
+        if (progressData.ResultInformation != null)
+        {
+            sb.Append(CultureInfo.InvariantCulture, $"  ResultInformation: \n");
+            sb.Append(CultureInfo.InvariantCulture, $"    ResultCode: {progressData.ResultInformation.ResultCode}\n");
+            sb.Append(CultureInfo.InvariantCulture, $"    Description: {progressData.ResultInformation.Description}\n");
+            sb.Append(CultureInfo.InvariantCulture, $"    Details: {progressData.ResultInformation.Details}\n");
+            sb.Append(CultureInfo.InvariantCulture, $"    ResultSource: {progressData.ResultInformation.ResultSource}\n");
+        }
+        else
+        {
+            sb.Append(CultureInfo.InvariantCulture, $"  ResultInformation: null\n");
+        }
+
+        if (progressData.Unit != null)
+        {
+            sb.Append(CultureInfo.InvariantCulture, $"  ConfigurationUnit: \n");
+            sb.Append(CultureInfo.InvariantCulture, $"    Type: {progressData.Unit.Type}\n");
+            sb.Append(CultureInfo.InvariantCulture, $"    Identifier: {progressData.Unit.Identifier}\n");
+            sb.Append(CultureInfo.InvariantCulture, $"    State: {progressData.Unit.State}\n");
+            sb.Append(CultureInfo.InvariantCulture, $"    IsGroup: {progressData.Unit.IsGroup}\n");
+            sb.Append(CultureInfo.InvariantCulture, $"    Units: {progressData.Unit.Units}\n");
+        }
+        else
+        {
+            sb.Append(CultureInfo.InvariantCulture, $"  ConfigurationUnit: null\n");
+        }
+
+        System.Diagnostics.Trace.WriteLine(sb);
+    }
+
+    [TestMethod]
+    public void TestDevSetupAgentDeployment()
+    {
+        IHyperVManager hyperVManager = TestHost!.GetService<IHyperVManager>();
+        var machines = hyperVManager.GetAllVirtualMachines();
+        HyperVVirtualMachine? testVm = null;
+        foreach (var vm in machines)
+        {
+            if (string.Equals(vm.DisplayName, "TestVM", StringComparison.OrdinalIgnoreCase))
+            {
+                testVm = vm;
+                break;
+            }
+        }
+
+        Assert.IsNotNull(testVm);
+
+        var powerShell = TestHost!.GetService<IPowerShellService>();
+
+        var deploymentHelperMock = new Mock<DevSetupAgentDeploymentHelper>(powerShell, testVm.Id);
+        deploymentHelperMock.CallBase = true;
+        deploymentHelperMock.Setup(x => x.GetSourcePath(It.IsAny<ushort>())).Returns(Path.Combine(AppDomain.CurrentDomain.BaseDirectory, @"..\..\..\..\DevSetupAgent.zip"));
+
+        // TODO: figure out how to get the password from the user
+        var userName = string.Empty;
+        var pwd = new NetworkCredential(string.Empty, string.Empty).SecurePassword;
+        deploymentHelperMock.Object.DeployDevSetupAgent(userName, pwd);
+
+        var session = deploymentHelperMock.Object.GetSessionObject(new PSCredential(userName, pwd));
+
+        // Verify that the DevSetupAgent service is installed and running in the VM.
+        var getService = new StatementBuilder()
+               .AddCommand("Invoke-Command")
+               .AddParameter("Session", session)
+               .AddParameter("ScriptBlock", ScriptBlock.Create("Get-Service DevSetupAgent"))
+               .Build();
+
+        var result = powerShell!.Execute(getService, PipeType.None);
+        Assert.IsTrue(string.IsNullOrEmpty(result.CommandOutputErrorMessage));
+
+        var psObject = result.PsObjects.FirstOrDefault();
+        Assert.IsNotNull(psObject);
+        Assert.AreEqual(psObject!.Properties["Status"].Value, "Running");
+    }
+
+    /// <summary>
+    /// This test will attempt to create a new VM on the computer using the VMGalleryService.
+    /// It should be ran normally, not in a CI/CD pipeline until we have pipeline machines
+    /// that have Hyper-V enabled and running.
+    /// </summary>
+    [TestMethod]
+    public async Task TestVirtualMachineCreationFromVmGallery()
+    {
+        var vmGalleryService = TestHost!.GetService<IVMGalleryService>();
+        var hyperVProvider = TestHost!.GetService<IComputeSystemProvider>();
+        var expectedVMName = "New Windows 11 VM for Integration test";
+        var imageList = await vmGalleryService.GetGalleryImagesAsync();
+        var smallestImageIndex = await GetIndexOfImageWithSmallestRequiredSpace(imageList);
+        var inputJson = JsonSerializer.Serialize(new VMGalleryCreationUserInput()
+        {
+            NewVirtualMachineName = expectedVMName,
+
+            // Get Image with the smallest size from gallery, we'll use it to create a VM.
+            SelectedImageListIndex = smallestImageIndex,
+        });
+
+        var createComputeSystemOperation = hyperVProvider.CreateCreateComputeSystemOperation(null, inputJson);
+        createComputeSystemOperation!.Progress += OnProgressReceived;
+
+        // Act
+        var createComputeSystemResult = await createComputeSystemOperation!.StartAsync();
+        createComputeSystemOperation!.Progress -= OnProgressReceived;
+
+        // Assert
+        Assert.AreEqual(ProviderOperationStatus.Success, createComputeSystemResult.Result.Status);
+        Assert.AreEqual(expectedVMName, createComputeSystemResult.ComputeSystem.DisplayName);
+        CleanUpVirtualMachine(createComputeSystemResult.ComputeSystem, imageList.Images[smallestImageIndex], expectedVMName);
+    }
+
+    public void CleanUpVirtualMachine(IComputeSystem computeSystem, VMGalleryImage image, string virtualMachineName)
+    {
+        try
+        {
+            var hyperVManager = TestHost!.GetService<IHyperVManager>();
+            var virtualMachine = computeSystem as HyperVVirtualMachine;
+            var temp = Path.GetTempPath();
+            var archiveFileExtension = Path.GetExtension(image.Disk.ArchiveRelativePath);
+            var fileName = image.Disk.Hash.Split(":").Last();
+            var archiveFilePath = Path.Combine(temp, $"{fileName}.{archiveFileExtension}");
+
+            try
+            {
+                // remove extracted VHD file
+                var hardDisk = virtualMachine!.GetHardDrives().First();
+                File.Delete(hardDisk!.Path!);
+            }
+            catch (Exception ex)
+            {
+                Debug.WriteLine($"Failed to stop virtual machine with name VHD from default Hyper-V path: {ex}");
+            }
+
+            try
+            {
+                // remove archive file
+                File.Delete(archiveFilePath);
+            }
+            catch (Exception ex)
+            {
+                Debug.WriteLine($"Failed to remove archive file from {temp}  {virtualMachineName}: {ex}");
+            }
+
+            // remove virtual machine
+            hyperVManager.RemoveVirtualMachine(Guid.Parse(computeSystem.Id));
+        }
+        catch (Exception ex)
+        {
+            Debug.WriteLine($"Failed to clean up virtual machine with name {virtualMachineName}: {ex}");
+        }
+    }
+
+    public async Task<int> GetIndexOfImageWithSmallestRequiredSpace(VMGalleryImageList imageList)
+    {
+        var smallestImageIndex = 0;
+        var smallestSize = ulong.MaxValue;
+        var httpClient = TestHost!.GetService<IHttpClientFactory>()!.CreateClient();
+        for (var i = 0; i < imageList.Images.Count; i++)
+        {
+            var sourceWebUri = new Uri(imageList.Images[i].Disk.Uri);
+            var response = await httpClient.GetAsync(sourceWebUri, HttpCompletionOption.ResponseHeadersRead);
+            var totalSizeOfDisk = response.Content.Headers.ContentLength ?? 0L;
+            if (ulong.TryParse(imageList.Images[i].Requirements.DiskSpace, CultureInfo.InvariantCulture, out var requiredDiskSpace))
+            {
+                // The Hype-V Quick Create feature in the Hyper-V Manager in Windows uses the size of the archive file and the size of the required disk space
+                // value in the VM gallery Json to determin the size of the download. We'll use the same logic here to determine the smallest size.
+                // I'm not sure why this is done in this way, but we'll do the same here. In the Quick Create window the 'Download' text shows the size of both
+                // the archive file to be downloaded and the required disk space value added together.
+                if ((requiredDiskSpace + (ulong)totalSizeOfDisk) < smallestSize)
+                {
+                    smallestSize = requiredDiskSpace + (ulong)totalSizeOfDisk;
+                    smallestImageIndex = i;
+                }
+            }
+        }
+
+        return smallestImageIndex;
+    }
+
+    public void OnProgressReceived(ICreateComputeSystemOperation operation, CreateComputeSystemProgressEventArgs progressArgs)
+    {
+        lock (_testFileWriteLock)
+        {
+            // Only write to the file if the percentage has changed
+            if (progressArgs.PercentageCompleted == PreviousPercentage)
+            {
+                return;
+            }
+
+            var temp = Path.GetTempPath();
+            var progressFilePath = Path.Combine(temp, $"{tempFileNameToWriteProgress}.txt");
+            var progressData = $"{progressArgs.Status}: percentage: {progressArgs.PercentageCompleted}%";
+            PreviousPercentage = progressArgs.PercentageCompleted;
+
+            // Write the string array to a new file named "HyperVVMCreationProgress.txt".
+            if (!Path.Exists(progressFilePath))
+            {
+                using var newFile = new FileStream(progressFilePath, FileMode.Create, FileAccess.ReadWrite);
+                using var writer = new StreamWriter(newFile);
+                writer.WriteLine(progressData);
+            }
+            else
+            {
+                using var outputFile = File.AppendText(progressFilePath);
+                outputFile.WriteLine(progressData);
+            }
+        }
+    }
+}